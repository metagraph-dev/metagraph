from setuptools import setup, find_packages
import versioneer

setup(
    name="metagraph",
    version=versioneer.get_version(),
    cmdclass=versioneer.get_cmdclass(),
    description="Graph algorithm solver across multiple hardware backends",
    author="Anaconda, Inc.",
    packages=find_packages(include=["metagraph", "metagraph.*"]),
    install_requires=["importlib_metadata", "numpy"],
<<<<<<< HEAD
    entry_points={"metagraph.plugins": "plugins=metagraph.plugins:find_plugins"},
=======
    include_package_data=True,
    entry_points={
        "metagraph.plugins": "plugins=metagraph.default_plugins:find_plugins"
    },
>>>>>>> 2a8e96d4
)<|MERGE_RESOLUTION|>--- conflicted
+++ resolved
@@ -9,12 +9,6 @@
     author="Anaconda, Inc.",
     packages=find_packages(include=["metagraph", "metagraph.*"]),
     install_requires=["importlib_metadata", "numpy"],
-<<<<<<< HEAD
+    include_package_data=True,
     entry_points={"metagraph.plugins": "plugins=metagraph.plugins:find_plugins"},
-=======
-    include_package_data=True,
-    entry_points={
-        "metagraph.plugins": "plugins=metagraph.default_plugins:find_plugins"
-    },
->>>>>>> 2a8e96d4
 )