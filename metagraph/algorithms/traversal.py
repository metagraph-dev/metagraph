from metagraph import abstract_algorithm
from metagraph.types import Graph, Vector, NodeMap, NodeID
from typing import Tuple, Callable


@abstract_algorithm("traversal.bellman_ford")
def bellman_ford(
    graph: Graph(edge_type="map", edge_dtype={"int", "float"}), source_node: NodeID
) -> Tuple[NodeMap, NodeMap]:
    """Output is (Parents, Distance)"""
    pass  # pragma: no cover


@abstract_algorithm("traversal.all_pairs_shortest_paths")
def all_pairs_shortest_paths(
    graph: Graph(edge_type="map", edge_dtype={"int", "float"})
) -> Tuple[Graph, Graph]:
    """Output is (Parents, Distance)"""
    pass  # pragma: no cover


@abstract_algorithm("traversal.bfs_iter")
def breadth_first_search_iterator(
    graph: Graph, source_node: NodeID, depth_limit: int = -1
) -> Vector:
    """Output is NodeID"""
    pass  # pragma: no cover


@abstract_algorithm("traversal.bfs_tree")
def breadth_first_search_tree(
    graph: Graph, source_node: NodeID, depth_limit: int = -1
) -> Tuple[NodeMap, NodeMap]:
    """
    Output is (NodeID->Depth, NodeID->Parent)
    NodeID->Parent will include source_node, whose parent will be itself.
    """
    pass  # pragma: no cover


@abstract_algorithm("traversal.dfs_iter")
def depth_first_search_iterator(graph: Graph, source_node: NodeID) -> Vector:
    """Output is NodeID"""
    pass  # pragma: no cover


@abstract_algorithm("traversal.dfs_tree")
def depth_first_search_tree(graph: Graph, source_node: NodeID) -> NodeMap:
    """
    Returns NodeID->Parent, which will include source_node (whose parent will be itself).
    """
    pass  # pragma: no cover


@abstract_algorithm("traversal.dijkstra")
def dijkstra(
    graph: Graph(
        edge_has_negative_weights=False, edge_type="map", edge_dtype={"int", "float"}
    ),
    source_node: NodeID,
) -> Tuple[NodeMap, NodeMap]:
    """Output is (Parents, Distance)"""
    pass  # pragma: no cover


@abstract_algorithm("traversal.minimum_spanning_tree")
def minimum_spanning_tree(
    graph: Graph(is_directed=False, edge_type="map", edge_dtype={"int", "float"})
) -> Graph(is_directed=False, edge_type="map", edge_dtype={"int", "float"}):
<<<<<<< HEAD
    """If the graph is disconnected, a minimum spanning forest is returned."""
    # TODO consider renaming this to minimum_spanning_forest
=======
    """If the graph is disconnected, a minimum spanning forest is returned."""  # TODO consider renaming this to minimum_spanning_forest
    pass  # pragma: no cover


@abstract_algorithm("traversal.astar_search")
def astar_search(
    graph: Graph(edge_type="map", edge_dtype={"int", "float"}),
    source_node: NodeID,
    target_node: NodeID,
    heuristic_func: Callable[[NodeID], float],
) -> Vector:
    """
    heuristic_func is a unary function returning the distance between a given node and the target node.
    
    The return value is a vector of node ids representing the non-unique path found by the A* algorithm.
    """
>>>>>>> 2cc35d38
    pass  # pragma: no cover<|MERGE_RESOLUTION|>--- conflicted
+++ resolved
@@ -67,11 +67,8 @@
 def minimum_spanning_tree(
     graph: Graph(is_directed=False, edge_type="map", edge_dtype={"int", "float"})
 ) -> Graph(is_directed=False, edge_type="map", edge_dtype={"int", "float"}):
-<<<<<<< HEAD
     """If the graph is disconnected, a minimum spanning forest is returned."""
     # TODO consider renaming this to minimum_spanning_forest
-=======
-    """If the graph is disconnected, a minimum spanning forest is returned."""  # TODO consider renaming this to minimum_spanning_forest
     pass  # pragma: no cover
 
 
@@ -87,5 +84,4 @@
     
     The return value is a vector of node ids representing the non-unique path found by the A* algorithm.
     """
->>>>>>> 2cc35d38
     pass  # pragma: no cover