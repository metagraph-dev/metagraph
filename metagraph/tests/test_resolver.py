--- conflicted
+++ resolved
@@ -777,7 +777,9 @@
             def __getitem__(self, label):
                 return "dummy"
 
-<<<<<<< HEAD
+            class TypeMixin:
+                pass
+
 
 def test_algorithm_versions():
     @abstract_algorithm("test_algorithm_versions.test_abstract_algo")
@@ -883,8 +885,4 @@
                         "concrete_algorithms": {concrete_algo1},
                     }
                 }
-            )
-=======
-            class TypeMixin:
-                pass
->>>>>>> a2f1879d
+            )