--- conflicted
+++ resolved
@@ -13,15 +13,10 @@
 @pytest.fixture(scope="session")
 def default_plugin_resolver(request):
     res = Resolver()
-<<<<<<< HEAD
-    # res.register(**find_plugins())
-    res.load_plugins_from_environment()
-=======
     if request.config.getoption("--no-plugins"):
         from metagraph.plugins import find_plugins
 
         res.register(**find_plugins())
     else:
         res.load_plugins_from_environment()
->>>>>>> 82304edc
     return res