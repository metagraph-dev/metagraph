from typing import Union, AnyStr, Callable, Tuple
import math
from metagraph import ConcreteType
from metagraph.core.resolver import Resolver, Dispatcher
from dask import is_dask_collection


class UnsatisfiableAlgorithmError(Exception):
    pass


class MultiVerify:
    def __init__(
        self, resolver: Resolver, algo: Union[Dispatcher, AnyStr], *args, **kwargs
    ):
        """
        Object which calls `algo` for each concrete type, translating inputs as needed.
        No work is actually performed until `.assert_equals(val)` is called.

        :param resolver: Resolver
        :param algo: abstract algorithm (resolver.algo.path.to.algo or 'path.to.algo')
        :param args: positional parameters passed to algo
        :param kwargs: keyword parameters passed to algo
        """
        if type(algo) is Dispatcher:
            algo = algo._algo_name

        self.resolver = resolver
        self.algo = algo
        self._args = args
        self._kwargs = kwargs

        all_concrete_algos = set(resolver.concrete_algorithms[algo])
        plans = resolver.find_algorithm_solutions(algo, *args, **kwargs)
        # Check if any concrete algorithm failed to find a valid plan
        for plan in plans:
            all_concrete_algos.remove(plan.algo)
        if all_concrete_algos:
            missing_algos = [
                f"{algo.func.__module__}.{algo.func.__qualname__}"
                for algo in all_concrete_algos
            ]
            if len(missing_algos) == 1:
                missing_algos = missing_algos[0]
            else:
                missing_algos = f"[{', '.join(missing_algos)}]"

            raise UnsatisfiableAlgorithmError(f"No plan found for {missing_algos}")

        self.plans = plans

    def _translate_atomic_type(self, value, dst_type, algo_path):
        try:
            if (
                issubclass(dst_type, ConcreteType)
                or dst_type in self.resolver.class_to_concrete
            ):
                translated_value = self.resolver.translate(value, dst_type)
            else:
                translated_value = value
        except TypeError:
            raise UnsatisfiableAlgorithmError(
                f"[{algo_path}] Unable to convert returned type {type(value)} "
                f"into type {dst_type} for comparison"
            )
        return translated_value

    def custom_compare(self, cmp_func: Callable, expected_type=None):
        """
        Calls cmp_func sequentially, passing in each concrete algorithm's output.
        This allows a customized way to verify the result of algorithms.
        If expected_type is provided, each algorithm's output will be translated to this type prior to
            passing it into cmp_func.
        If the algorithm has multiple outputs, cmp_func will be given all outputs at once. No attempt
            is made to loop through tuples.
        """
        for plan in self.plans:
            algo_path = f"{plan.algo.func.__module__}.{plan.algo.func.__qualname__}"
            try:
                ret_val = plan(*self._args, **self._kwargs)

                # Convert ret_val into correct type (handling tuple return types if required)
                if type(expected_type) is tuple:
                    assert len(expected_type) == len(
                        ret_val
                    ), f"[{algo_path}] {ret_val} is not the same length as {expected_type}"
                    rv = []
                    for expected_type_elem, ret_val_elem in zip(expected_type, ret_val):
<<<<<<< HEAD
                        if expected_type_elem is not None:
                            try:
                                ret_val_elem = self.resolver.translate(
                                    ret_val_elem, expected_type_elem
                                )
                            except TypeError:
                                raise UnsatisfiableAlgorithmError(
                                    f"[{algo_path}] Unable to convert returned type {type(ret_val_elem)} "
                                    f"into type {expected_type_elem} for comparison"
                                )
                        rv.append(ret_val_elem)
                    ret_val = tuple(rv)
                elif expected_type is not None:
                    try:
                        ret_val = self.resolver.translate(ret_val, expected_type)
                    except TypeError:
                        raise UnsatisfiableAlgorithmError(
                            f"[{algo_path}] Unable to convert returned type {type(ret_val)} "
                            f"into type {expected_type} for comparison"
                        )

                # Compute any lazy objects
                if is_dask_collection(ret_val):
                    ret_val = ret_val.compute()
                elif type(ret_val) is tuple:
                    ret_val = tuple(
                        x.compute() if is_dask_collection(x) else x for x in ret_val
                    )

=======
                        translated_ret_val_elem = self._translate_atomic_type(
                            ret_val_elem, expected_type_elem, algo_path
                        )
                        rv.append(translated_ret_val_elem)
                    ret_val = tuple(rv)
                elif expected_type is not None:
                    ret_val = self._translate_atomic_type(
                        ret_val, expected_type, algo_path
                    )
>>>>>>> d2fcdc4d
                try:
                    cmp_func(ret_val)
                except Exception:
                    print("Performing custom compare against:")
<<<<<<< HEAD
                    print(ret_val)
                    if hasattr(ret_val, "value"):
                        print(ret_val.value)
=======

                    def _print_ret_val(item):
                        if hasattr(item, "value"):
                            print(item.value)
                        else:
                            print(item)

                    if isinstance(ret_val, tuple):
                        for ret_val_elem in ret_val:
                            _print_ret_val(ret_val_elem)
                    else:
                        _print_ret_val(ret_val)
>>>>>>> d2fcdc4d
                    raise
            except Exception:
                print(f"Failed for {algo_path}")
                raise

    def assert_equals(
        self,
        expected_val: Union[ConcreteType, Tuple[ConcreteType]],
        rel_tol=1e-9,
        abs_tol=0.0,
    ):
        """
        Verifies that each concrete algorithm's output matches expected_val, once translated to the correct type

        :param expected_val: ConcreteType
        """
        for plan in self.plans:
            algo_path = f"{plan.algo.func.__module__}.{plan.algo.func.__qualname__}"
            try:
                ret_val = plan(*self._args, **self._kwargs)
                if type(expected_val) is tuple:
                    assert len(expected_val) == len(
                        ret_val
                    ), f"[{algo_path}] {ret_val} is not the same length as {expected_val}"
                    for expected_val_elem, ret_val_elem in zip(expected_val, ret_val):
                        self._compare_values(
                            expected_val_elem, ret_val_elem, algo_path, rel_tol, abs_tol
                        )
                else:
                    self._compare_values(
                        expected_val, ret_val, algo_path, rel_tol, abs_tol
                    )
            except Exception:
                print(f"Failed for {algo_path}")
                raise

    def _compare_values(self, expected_val, ret_val, algo_path, rel_tol, abs_tol):
        expected_type = self.resolver.class_to_concrete.get(
            type(expected_val), type(expected_val)
        )
        if issubclass(expected_type, ConcreteType):
            compare_val = self._translate_atomic_type(
                ret_val, type(expected_val), algo_path
            )
            try:
<<<<<<< HEAD
                compare_val = self.resolver.translate(ret_val, type(expected_val))
                if is_dask_collection(compare_val):
                    compare_val = compare_val.compute()

                try:
                    if not expected_type.is_typeclass_of(compare_val):
                        raise TypeError(
                            f"compare value must be {expected_type}, not {type(compare_val)}"
                        )
                    self.resolver.assert_equal(
                        compare_val, expected_val, rel_tol=rel_tol, abs_tol=abs_tol
=======
                if not expected_type.is_typeclass_of(compare_val):
                    raise TypeError(
                        f"compare value must be {expected_type}, not {type(compare_val)}"
>>>>>>> d2fcdc4d
                    )
                self.resolver.assert_equal(
                    compare_val, expected_val, rel_tol=rel_tol, abs_tol=abs_tol
                )
            except AssertionError:
                print(f"compare_val        {compare_val}")
                print(f"compare_val.value  {compare_val.value}")
                print(f"expected_val       {expected_val}")
                print(f"expected_val.value {expected_val.value}")
                # breakpoint()
                raise
        else:
            # Normal Python type
            if is_dask_collection(ret_val):
                ret_val = ret_val.compute()
            if expected_type is float:
                assert math.isclose(
                    ret_val, expected_val, rel_tol=rel_tol, abs_tol=abs_tol
                ), f"[{algo_path}] {ret_val} is not close to {expected_val}"
            else:
                assert (
                    ret_val == expected_val
                ), f"[{algo_path}] {ret_val} != {expected_val}"<|MERGE_RESOLUTION|>--- conflicted
+++ resolved
@@ -86,27 +86,15 @@
                     ), f"[{algo_path}] {ret_val} is not the same length as {expected_type}"
                     rv = []
                     for expected_type_elem, ret_val_elem in zip(expected_type, ret_val):
-<<<<<<< HEAD
-                        if expected_type_elem is not None:
-                            try:
-                                ret_val_elem = self.resolver.translate(
-                                    ret_val_elem, expected_type_elem
-                                )
-                            except TypeError:
-                                raise UnsatisfiableAlgorithmError(
-                                    f"[{algo_path}] Unable to convert returned type {type(ret_val_elem)} "
-                                    f"into type {expected_type_elem} for comparison"
-                                )
-                        rv.append(ret_val_elem)
+                        translated_ret_val_elem = self._translate_atomic_type(
+                            ret_val_elem, expected_type_elem, algo_path
+                        )
+                        rv.append(translated_ret_val_elem)
                     ret_val = tuple(rv)
                 elif expected_type is not None:
-                    try:
-                        ret_val = self.resolver.translate(ret_val, expected_type)
-                    except TypeError:
-                        raise UnsatisfiableAlgorithmError(
-                            f"[{algo_path}] Unable to convert returned type {type(ret_val)} "
-                            f"into type {expected_type} for comparison"
-                        )
+                    ret_val = self._translate_atomic_type(
+                        ret_val, expected_type, algo_path
+                    )
 
                 # Compute any lazy objects
                 if is_dask_collection(ret_val):
@@ -116,39 +104,17 @@
                         x.compute() if is_dask_collection(x) else x for x in ret_val
                     )
 
-=======
-                        translated_ret_val_elem = self._translate_atomic_type(
-                            ret_val_elem, expected_type_elem, algo_path
-                        )
-                        rv.append(translated_ret_val_elem)
-                    ret_val = tuple(rv)
-                elif expected_type is not None:
-                    ret_val = self._translate_atomic_type(
-                        ret_val, expected_type, algo_path
-                    )
->>>>>>> d2fcdc4d
                 try:
                     cmp_func(ret_val)
                 except Exception:
                     print("Performing custom compare against:")
-<<<<<<< HEAD
-                    print(ret_val)
-                    if hasattr(ret_val, "value"):
-                        print(ret_val.value)
-=======
-
-                    def _print_ret_val(item):
+                    if not isinstance(ret_val, tuple):
+                        ret_val = (ret_val,)
+                    for item in ret_val:
                         if hasattr(item, "value"):
                             print(item.value)
                         else:
                             print(item)
-
-                    if isinstance(ret_val, tuple):
-                        for ret_val_elem in ret_val:
-                            _print_ret_val(ret_val_elem)
-                    else:
-                        _print_ret_val(ret_val)
->>>>>>> d2fcdc4d
                     raise
             except Exception:
                 print(f"Failed for {algo_path}")
@@ -193,33 +159,24 @@
             compare_val = self._translate_atomic_type(
                 ret_val, type(expected_val), algo_path
             )
+            if is_dask_collection(compare_val):
+                compare_val = compare_val.compute()
+
             try:
-<<<<<<< HEAD
-                compare_val = self.resolver.translate(ret_val, type(expected_val))
-                if is_dask_collection(compare_val):
-                    compare_val = compare_val.compute()
-
-                try:
-                    if not expected_type.is_typeclass_of(compare_val):
-                        raise TypeError(
-                            f"compare value must be {expected_type}, not {type(compare_val)}"
-                        )
-                    self.resolver.assert_equal(
-                        compare_val, expected_val, rel_tol=rel_tol, abs_tol=abs_tol
-=======
                 if not expected_type.is_typeclass_of(compare_val):
                     raise TypeError(
                         f"compare value must be {expected_type}, not {type(compare_val)}"
->>>>>>> d2fcdc4d
                     )
                 self.resolver.assert_equal(
                     compare_val, expected_val, rel_tol=rel_tol, abs_tol=abs_tol
                 )
             except AssertionError:
                 print(f"compare_val        {compare_val}")
-                print(f"compare_val.value  {compare_val.value}")
+                if hasattr(compare_val, "value"):
+                    print(f"compare_val.value  {compare_val.value}")
                 print(f"expected_val       {expected_val}")
-                print(f"expected_val.value {expected_val.value}")
+                if hasattr(expected_val, "value"):
+                    print(f"expected_val.value {expected_val.value}")
                 # breakpoint()
                 raise
         else:
