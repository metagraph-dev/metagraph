from metagraph.tests.util import default_plugin_resolver
import networkx as nx
import numpy as np
from . import MultiVerify


def test_pagerank(default_plugin_resolver):
    """
          +-+
 ------>  |1|
 |        +-+
 | 
 |         |
 |         v

+-+  <--  +-+       +-+
|0|       |2|  <--  |3|
+-+  -->  +-+       +-+
"""
    dpr = default_plugin_resolver
    networkx_graph_data = [(0, 1), (0, 2), (2, 0), (1, 2), (3, 2)]
    networkx_graph = nx.DiGraph()
    networkx_graph.add_edges_from(networkx_graph_data)
    data = {
        0: 0.37252685132844066,
        1: 0.19582391181458728,
        2: 0.3941492368569718,
        3: 0.037500000000000006,
    }
<<<<<<< HEAD
    expected_val = dpr.wrapper.NodeMap.PythonNodeMap(data)
    graph = dpr.wrapper.EdgeMap.NetworkXEdgeMap(networkx_graph)
=======
    expected_val = dpr.wrappers.Nodes.PythonNodes(data)
    graph = dpr.wrappers.Graph.NetworkXGraph(networkx_graph, dtype="int")
>>>>>>> d1cf8305
    MultiVerify(dpr, "link_analysis.pagerank", graph, tolerance=1e-7).assert_equals(
        expected_val, rel_tol=1e-5
    )<|MERGE_RESOLUTION|>--- conflicted
+++ resolved
@@ -27,13 +27,8 @@
         2: 0.3941492368569718,
         3: 0.037500000000000006,
     }
-<<<<<<< HEAD
-    expected_val = dpr.wrapper.NodeMap.PythonNodeMap(data)
-    graph = dpr.wrapper.EdgeMap.NetworkXEdgeMap(networkx_graph)
-=======
-    expected_val = dpr.wrappers.Nodes.PythonNodes(data)
-    graph = dpr.wrappers.Graph.NetworkXGraph(networkx_graph, dtype="int")
->>>>>>> d1cf8305
+    expected_val = dpr.wrappers.NodeMap.PythonNodeMap(data)
+    graph = dpr.wrappers.EdgeMap.NetworkXEdgeMap(networkx_graph)
     MultiVerify(dpr, "link_analysis.pagerank", graph, tolerance=1e-7).assert_equals(
         expected_val, rel_tol=1e-5
     )