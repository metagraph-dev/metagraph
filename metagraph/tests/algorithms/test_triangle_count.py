from metagraph.tests.util import default_plugin_resolver
import networkx as nx
from . import MultiVerify

# Simple graph with 5 triangles
# 0 - 1    5 - 6
# | X |    | /
# 3 - 4 -- 2 - 7
simple_graph_data = [
    [0, 1],
    [0, 3],
    [0, 4],
    [1, 3],
    [1, 4],
    [2, 4],
    [2, 5],
    [2, 6],
    [3, 4],
    [5, 6],
    [6, 7],
]


def test_triangle_count(default_plugin_resolver):
    dpr = default_plugin_resolver
    # Build simple graph with 5 triangles
    simple_graph = nx.Graph()
    simple_graph.add_edges_from(simple_graph_data)
    # Convert to wrapper
<<<<<<< HEAD
    graph = dpr.wrapper.EdgeMap.NetworkXEdgeMap(simple_graph)
=======
    graph = dpr.wrappers.Graph.NetworkXGraph(simple_graph)
>>>>>>> d1cf8305

    MultiVerify(dpr, "cluster.triangle_count", graph).assert_equals(5)<|MERGE_RESOLUTION|>--- conflicted
+++ resolved
@@ -27,10 +27,6 @@
     simple_graph = nx.Graph()
     simple_graph.add_edges_from(simple_graph_data)
     # Convert to wrapper
-<<<<<<< HEAD
-    graph = dpr.wrapper.EdgeMap.NetworkXEdgeMap(simple_graph)
-=======
-    graph = dpr.wrappers.Graph.NetworkXGraph(simple_graph)
->>>>>>> d1cf8305
+    graph = dpr.wrappers.EdgeMap.NetworkXEdgeMap(simple_graph)
 
     MultiVerify(dpr, "cluster.triangle_count", graph).assert_equals(5)