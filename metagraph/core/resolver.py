--- conflicted
+++ resolved
@@ -4,27 +4,9 @@
 """
 from functools import partial, reduce
 import inspect
-<<<<<<< HEAD
 import warnings
-=======
 from collections import defaultdict, abc
->>>>>>> 84dccdc8
-from typing import (
-    List,
-    Tuple,
-    Set,
-    Dict,
-    DefaultDict,
-    Callable,
-    Optional,
-    Any,
-<<<<<<< HEAD
-    Union
-=======
-    Union,
-    Callable,
->>>>>>> 84dccdc8
-)
+from typing import List, Tuple, Set, Dict, DefaultDict, Callable, Optional, Any, Union
 from .plugin import (
     AbstractType,
     ConcreteType,
@@ -334,11 +316,7 @@
                 # Check if dst is unambiguous subcomponent of src
                 if dst_type.abstract not in src_type.abstract.unambiguous_subcomponents:
                     raise ValueError(
-<<<<<<< HEAD
                         f"Translator {tr.func.__name__} must convert between concrete types of same abstract type ({src_type.abstract} != {dst_type.abstract})"
-=======
-                        f"Translator {tr.__class__.__qualname__} must convert between concrete types of same abstract type ({src_type.abstract} != {dst_type.abstract})"
->>>>>>> 84dccdc8
                     )
             tree.translators[(src_type, dst_type)] = tr
 
