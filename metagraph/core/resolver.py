"""A Resolver manages a collection of plugins, resolves types, and dispatches
to concrete algorithms.

"""
import copy
import inspect
import warnings
from collections import defaultdict, abc
from typing import (
    List,
    Tuple,
    Set,
    Dict,
    DefaultDict,
    Callable,
    Optional,
    Any,
    Union,
    TypeVar,
)
from .plugin import (
    AbstractType,
    ConcreteType,
    Wrapper,
    Translator,
    AbstractAlgorithm,
    ConcreteAlgorithm,
)
from .planning import MultiStepTranslator, AlgorithmPlan, TranslationMatrix
from .entrypoints import load_plugins
from . import typing as mgtyping
from .. import config
from .typing import NodeID
import numpy as np


class NamespaceError(Exception):
    pass


class AlgorithmWarning(Warning):
    pass


class Namespace:
    """Helper class to construct arbitrary nested namespaces of objects on the fly.

    Objects are registered with their full dotted attribute path, and the appropriate
    nested namespace object structure is automatically constructed as needed.  There
    is no removal mechanism.
    """

    def __init__(self):
        self._registered = set()

    def _register(self, path: str, obj):
        parts = path.split(".")
        name = parts[0]
        self._registered.add(name)
        if len(parts) == 1:
            if hasattr(self, name):
                raise NamespaceError(f"Name already registered: {name}")
            setattr(self, name, obj)
        else:
            if not hasattr(self, name):
                setattr(self, name, Namespace())
            getattr(self, name)._register(".".join(parts[1:]), obj)

    def __dir__(self):
        return self._registered

    def to_dict(self):
        result = {}
        for key in self._registered:
            value = getattr(self, key)
            if isinstance(value, Namespace):
                value = value.to_dict()
            result[key] = value
        return result


class PlanNamespace:
    """
    Mimics the resolver, but instead of performing real work, it prints the steps that would
    be taken by the resolver when translating or calling algorithms
    """

    def __init__(self, resolver):
        self._resolver = resolver
        self.algos = Namespace()

    def translate(self, value, dst_type, **props):
        """
        Return translator to translate from type of value to dst_type
        """
        src_type = self._resolver.typeclass_of(value)
        dst_type = self._resolver._normalize_translation_destination(dst_type, src_type)
        translator = MultiStepTranslator.find_translation(
            self._resolver, src_type, dst_type
        )
        return translator

    def run(self, algo_name: str, *args, **kwargs):
        valid_algos = self._resolver.find_algorithm_solutions(
            algo_name, *args, **kwargs
        )
        if not valid_algos:
            abstract_algo = self._resolver.abstract_algorithms[algo_name]
            sig = abstract_algo.__signature__
            bound_args = sig.bind(*args, **kwargs)
            bound_args.apply_defaults()
            print(
                f'No concrete algorithm for "{algo_name}" can be satisfied for the given inputs'
            )
            for key, val in bound_args.arguments.items():
                print(f"{key} : {val.__class__.__name__}")
            print("-" * len(abstract_algo.__name__))
            print(abstract_algo.__name__)
            Dispatcher(self._resolver, algo_name).signatures
        else:
            # choose the solutions requiring the fewest translations
            plan = valid_algos[0]
            return plan

    @property
    def abstract_algorithms(self):
        return self._resolver.abstract_algorithms


class Resolver:
    """
    Manages a collection of plugins (types, translators, and algorithms).

    Provides utilities to resolve the types of objects, select translators,
    and dispatch to concrete algorithms based on type matching.

    Can be used as a context manager to set the default resolver (when using custom resolvers).
    For example:
       cust_resolver = Resolver()
       # .. register things with cust_resolver
       with cust_resolver:
           my_graph.run('centrality.pagerank')
    """

    def __init__(self):
        self.abstract_types: Set[AbstractType] = set()
        self.concrete_types: Set[ConcreteType] = set()
        self.translators: Dict[Tuple[ConcreteType, ConcreteType], Translator] = {}

        # map abstract name to instance of abstract algorithm
        self.abstract_algorithms: Dict[str, AbstractAlgorithm] = {}
        self.abstract_algorithm_versions: Dict[str, Dict[int, AbstractAlgorithm]] = {}

        # map abstract name to set of concrete instances
        self.concrete_algorithms: DefaultDict[
            str, Set[ConcreteAlgorithm]
        ] = defaultdict(set)

        # map python classes to concrete types
        self.class_to_concrete: Dict[type, ConcreteType] = {}

        # translation graph matrices
        # Single-source shortest path matrix and predecessor matrix from scipy.sparse.csgraph.dijkstra
        self._translation_matrices: Dict[AbstractType, TranslationMatrix] = {}

        self.algos = Namespace()
        self.wrappers = Namespace()
        self.types = Namespace()

        self.plugins = Namespace()

        self.plan = PlanNamespace(self)

    def __enter__(self):
        self.set_as_default()

    def __exit__(self, exc_type, exc_value, exc_traceback):
        self.reset_default()

    def set_as_default(self):
        import metagraph as mg

        if not hasattr(self, "_resolver_stack"):
            self._resolver_stack = []
        # Save the current default
        self._resolver_stack.append(mg.resolver)
        # Set myself as the new default
        mg._set_default_resolver(self)

    def reset_default(self):
        import metagraph as mg

        # Reset the default resolver to the previous value
        prev = self._resolver_stack.pop()
        mg._set_default_resolver(prev)

    def explore(self, embedded=None):
        from ..explorer import service

        if embedded is None:
            import asyncio

            loop = asyncio.get_event_loop()
            embedded = loop.is_running()

        return service.main(self, embedded)

    def register(self, plugins_by_name):
        """Register plugins for use with a resolver."""
        _ResolverRegistrar.register(self, plugins_by_name)

    def load_plugins_from_environment(self):
        """Scans environment for plugins and populates registry with them."""
        plugins_by_name = load_plugins()
        self.register(plugins_by_name)

    def typeclass_of(self, value):
        """Return the concrete typeclass corresponding to a value"""
        # Check for direct lookup
        concrete_type = self.class_to_concrete.get(type(value))
        if concrete_type is None:
            for ct in self.concrete_types:
                if ct.is_typeclass_of(value):
                    concrete_type = ct
                    break
            else:
                raise TypeError(
                    f"Class {value.__class__} does not have a registered type"
                )
        return concrete_type

    def type_of(self, value):
        """Return the fully specified type for this value.

        This may require potentially slow computation of properties.  Only use
        this for debugging.
        """
        return self.typeclass_of(value).get_type(value)

    def assert_equal(self, obj1, obj2, *, rel_tol=1e-9, abs_tol=0.0):
        # Ensure all properties are fully calculated
        type1 = self.type_of(obj1)
        type2 = self.type_of(obj2)
        if type(type1) is not type(type2):
            raise TypeError(
                f"Cannot assert_equal with different types: {type(type1)} != {type(type2)}"
            )
        type1.assert_equal(
            obj1,
            obj2,
            type1.get_typeinfo(obj1).known_abstract_props,
            type2.get_typeinfo(obj2).known_abstract_props,
            type1.get_typeinfo(obj1).known_concrete_props,
            type2.get_typeinfo(obj2).known_concrete_props,
            rel_tol=rel_tol,
            abs_tol=abs_tol,
        )

    def translate(self, value, dst_type, **props):
        """Convert a value to a new concrete type using translators"""
        src_type = self.typeclass_of(value)
        translator = MultiStepTranslator.find_translation(self, src_type, dst_type)
        if translator.unsatisfiable:
            raise TypeError(f"Cannot convert {value} to {dst_type}")
        return translator(value, **props)

    def find_algorithm_solutions(
        self, algo_name: str, *args, **kwargs
    ) -> List[AlgorithmPlan]:
        if algo_name not in self.abstract_algorithms:
            raise ValueError(f'No abstract algorithm "{algo_name}" has been registered')

        # Find all possible solution paths
        solutions: List[AlgorithmPlan] = []
        for concrete_algo in self.concrete_algorithms.get(algo_name, {}):
            plan = AlgorithmPlan.build(self, concrete_algo, *args, **kwargs)
            if not plan.unsatisfiable:
                solutions.append(plan)

        # Sort by fewest number of translations required
        def total_num_translations(plan):
            return sum(len(t) for t in plan.required_translations.values())

        # TODO: improve this in the future. for now, use total number of translations
        #       as well as algorithm name to ensure repeatability of solutions
        solutions.sort(key=lambda x: (total_num_translations(x), x.algo.func.__name__))

        return solutions

    def find_algorithm_exact(
        self, algo_name: str, *args, **kwargs
    ) -> Optional[ConcreteAlgorithm]:
        valid_algos = self.find_algorithm_solutions(algo_name, *args, **kwargs)
        if valid_algos:
            best_algo = valid_algos[0]
            if not best_algo.required_translations:
                return best_algo

    def find_algorithm(
        self, algo_name: str, *args, **kwargs
    ) -> Optional[ConcreteAlgorithm]:
        valid_algos = self.find_algorithm_solutions(algo_name, *args, **kwargs)
        if valid_algos:
            best_algo = valid_algos[0]
            return best_algo

    def call_algorithm(self, algo_name: str, *args, **kwargs):
        args, kwargs = self._check_algorithm_signature(algo_name, *args, **kwargs)

        if config.get("core.dispatch.allow_translation"):
            algo = self.find_algorithm(algo_name, *args, **kwargs)
        else:
            algo = self.find_algorithm_exact(algo_name, *args, **kwargs)

        if not algo:
            raise TypeError(
                f'No concrete algorithm for "{algo_name}" can be satisfied for the given inputs'
            )

        if config.get("core.logging.plans"):
            algo.display()
        return algo(*args, **kwargs)

    def call_exact_algorithm(self, concrete_algo: ConcreteAlgorithm, *args, **kwargs):
        args, kwargs = self._check_algorithm_signature(
            concrete_algo.abstract_name, *args, allow_extras=True, **kwargs
        )
        plan = AlgorithmPlan.build(self, concrete_algo, *args, **kwargs)
        if plan.unsatisfiable:
            err_msgs = "\n".join(plan.err_msgs)
            raise TypeError(
                f"Incorrect input types and no valid translation path to solution.\n{err_msgs}"
            )
        elif plan.required_translations:
            req_trans = ", ".join(plan.required_translations.keys())
            raise TypeError(
                f"Incorrect input types. Translations required for: {req_trans}"
            )
        else:
            return plan(*args, **kwargs)

    def _check_algorithm_signature(
        self, algo_name: str, *args, allow_extras=False, **kwargs
    ):
        """
        Binds the variables from args and kwargs to those of the concrete algorithm.
        "Combination" types, e.g. mg.Optional, mg. Union, etc., are handled here
        """
        if algo_name not in self.abstract_algorithms:
            raise ValueError(f'No abstract algorithm "{algo_name}" has been registered')

        # Validate types have required abstract properties
        abstract_algo = self.abstract_algorithms[algo_name]
        sig = abstract_algo.__signature__
        extra_args, extra_kwargs = [], {}
        if allow_extras:
            # Try to bind signature, removing extra parameters until satisfied
            while True:
                try:
                    bound_args = sig.bind(*args, **kwargs)
                    break
                except TypeError as e:
                    if e.args:
                        if e.args[0] == "too many positional arguments":
                            extra_args.insert(0, args[-1])
                            args = args[:-1]
                            continue
                        elif e.args[0][:34] == "got an unexpected keyword argument":
                            key = e.args[0][36:-1]
                            extra_kwargs[key] = kwargs.pop(key)
                            continue
                    raise
        else:
            bound_args = sig.bind(*args, **kwargs)
        bound_args.apply_defaults()
        parameters = bound_args.signature.parameters
        for arg_name, arg_value in bound_args.arguments.items():
            param_type = parameters[arg_name].annotation
            if isinstance(param_type, mgtyping.Combo):
                if arg_value is None:
                    if param_type.optional:
                        continue
                    else:
                        raise TypeError(
                            f"{arg_name} is None, but the parameter is not Optional"
                        )

                # Find any satisfiable value in the Combo
                for pt in param_type.types:
                    err_msg = self._check_valid_arg(arg_name, arg_value, pt)
                    if not err_msg:
                        break
                else:
                    raise TypeError(
                        f"{arg_name} (type={type(arg_value)}) does not match any of {param_type}"
                    )
            else:
                err_msg = self._check_valid_arg(arg_name, arg_value, param_type)
                if err_msg:
                    raise TypeError(err_msg)

        if extra_args or extra_kwargs:
            return (
                bound_args.args + tuple(extra_args),
                {**bound_args.kwargs, **extra_kwargs},
            )
        else:
            return bound_args.args, bound_args.kwargs

    def _check_valid_arg(self, arg_name, arg_value, param_type):
        if param_type is Any:
            return
        param_class = type(param_type)
        if param_class is type:
            if not isinstance(arg_value, param_type):
                return (
                    f"{arg_name} must be of type {param_type.__name__}, "
                    f"not {type(arg_value).__name__}"
                )
        if isinstance(param_type, AbstractType):
            try:
                this_typeclass = self.typeclass_of(arg_value)
            except TypeError:
                return f"{arg_name} must be of type {param_class.__name__}, not {type(arg_value)}"

            # Check if arg_value has the right abstract type
            if this_typeclass.abstract != param_class:
                # Allow for unambiguous subcomponent
                if param_class not in this_typeclass.abstract.unambiguous_subcomponents:
                    return (
                        f"{arg_name} must be of type {param_class.__name__}, "
                        f"not {this_typeclass.abstract.__name__}::{this_typeclass.__name__}"
                    )

            requested_properties = set(
                k for k, v in param_type.prop_val.items() if v is not None
            )
            properties_dict = this_typeclass.compute_abstract_properties(
                arg_value, requested_properties
            )
            this_abs_type = this_typeclass.abstract(**properties_dict)

            unsatisfied_requirements = []
            for abst_prop, required_value in param_type.prop_val.items():
                if required_value is None:  # unspecified
                    continue
                if type(required_value) is tuple:
                    if this_abs_type.prop_val[abst_prop] not in required_value:
                        unsatisfied_requirements.append(
                            f" -> `{abst_prop}` must be one of {required_value!r}"
                        )
                else:
                    if this_abs_type.prop_val[abst_prop] != required_value:
                        unsatisfied_requirements.append(
                            f" -> `{abst_prop}` must be {required_value!r}"
                        )
            if unsatisfied_requirements:
                return (
                    f'"{arg_name}" with properties\n{this_abs_type.prop_val}\n'
                    + f"does not meet requirements:\n"
                    + "\n".join(unsatisfied_requirements)
                )


class _ResolverRegistrar:
    """
    Static methods to register plugins for use with a resolver.
    """

    @staticmethod
    def register(resolver: Resolver, plugins_by_name) -> None:
        """Register plugins for use with a resolver.

        Plugins will be processed in category order (see register_plugin_attributes_in_tree)
        to ensure that abstract types are registered before concrete types,
        concrete types before translators, etc.

        This may be called multiple times to add additional plugins at any time. 
        Plugins cannot be removed. 
        A plugin name may only be registered once.
        """

        # Build data structures for registration
        plugin_categories = (
            "abstract_types",
            "concrete_types",
            "wrappers",
            "translators",
            "abstract_algorithms",
            "concrete_algorithms",
        )
        items_by_plugin = {"all": defaultdict(set)}
        for plugin_name, plugin in plugins_by_name.items():
            items_by_plugin[plugin_name] = {}
            for cat in plugin_categories:
                items = set(plugin.get(cat, ()))
                if cat == "concrete_algorithms":
                    # Copy concrete algorithms to avoid cross-mutation if multiple resolvers are used
                    items = {copy.copy(x) for x in items}
                items_by_plugin[plugin_name][cat] = items
                items_by_plugin["all"][cat] |= items

        _ResolverRegistrar.register_plugin_attributes_in_tree(
            resolver, resolver, **items_by_plugin["all"]
        )

        for plugin_name, plugin in plugins_by_name.items():
            if not plugin_name.isidentifier():
                raise ValueError(f"{repr(plugin_name)} is not a valid plugin name.")
            if hasattr(resolver.plugins, plugin_name):
                raise ValueError(f"{plugin_name} already registered.")
            # Initialize the plugin namespace
            resolver.plugins._register(plugin_name, Namespace())
            plugin_namespace = getattr(resolver.plugins, plugin_name)
            plugin_namespace._register("abstract_types", set())
            plugin_namespace._register("concrete_types", set())
            plugin_namespace._register("translators", {})
            plugin_namespace._register("abstract_algorithms", {})
            plugin_namespace._register("abstract_algorithm_versions", {})
            plugin_namespace._register("concrete_algorithms", defaultdict(set))
            plugin_namespace._register("algos", Namespace())
            plugin_namespace._register("wrappers", Namespace())
            plugin_namespace._register("types", Namespace())

            _ResolverRegistrar.register_plugin_attributes_in_tree(
                plugin_namespace,
                resolver,
                **items_by_plugin[plugin_name],
                plugin_name=plugin_name,
            )

        return

    @staticmethod
    def register_plugin_attributes_in_tree(
        tree: Union[Resolver, Namespace],
        resolver: Resolver,
        abstract_types: Set[AbstractType] = set(),
        concrete_types: Set[ConcreteType] = set(),
        wrappers: Set[Wrapper] = set(),
        translators: Set[Translator] = set(),
        abstract_algorithms: Set[AbstractAlgorithm] = set(),
        concrete_algorithms: Set[ConcreteAlgorithm] = set(),
        plugin_name: Optional[str] = None,
    ) -> None:
        """
        This method is intended to register attributes for a tree, 
        which is either a resolver or a plugin in a resolver.
        """

        # tree_is_resolver is used to avoid raising exceptions when attributes (e.g. abstract algorithms,
        # concrete types, translators, etc.) are redundantly registered. Exceptions should only be
        # raised when they're redundantly registered on the resolver. We'll necessarily have to
        # redundantly register certain attributes when we're registering them on a plugin since
        # they'll already have been registered in the resolver.
        tree_is_resolver = resolver is tree
        tree_is_plugin = plugin_name is not None

        if not (tree_is_resolver ^ tree_is_plugin):
            # the tree must either be a resolver or plugin (but not both)
            # if it's a plugin, then this method assumes plugin_name is provided (i.e. is not None).
            raise ValueError("{tree} not known to be the resolver or a plugin.")

        for at in abstract_types:
            if tree_is_resolver and at in resolver.abstract_types:
                raise ValueError(f"abstract type {at.__qualname__} already exists")
            tree.abstract_types.add(at)

        if tree_is_resolver:
            # Validate unambiguous_subcomponents are registered and have sufficient properties
            # (must be done after all abstract types have been added above)
            for at in abstract_types:
                for usub in at.unambiguous_subcomponents:
                    if usub not in tree.abstract_types:
                        raise KeyError(
                            f"unambiguous subcomponent {usub.__qualname__} has not been registered"
                        )
                    missing_props = set(usub.properties) - set(at.properties)
                    if missing_props:
                        raise ValueError(
                            f"unambiguous subcomponent {usub.__qualname__} has additional "
                            f"properties beyond {at.__qualname__}"
                        )

        # Let concrete type associated with each wrapper be handled by concrete_types list
        concrete_types = set(
            concrete_types
        )  # copy; don't mutate original since we extend this set

        _ResolverRegistrar.register_wrappers_in_tree(tree, concrete_types, wrappers)

        if tree_is_resolver and (len(concrete_types) > 0 or len(translators) > 0):
            # Wipe out existing translation matrices (if any)
            resolver._translation_matrices.clear()

        _ResolverRegistrar.register_concrete_types_in_tree(
            tree, resolver, concrete_types
        )
        _ResolverRegistrar.register_translators_in_tree(tree, resolver, translators)
        _ResolverRegistrar.register_abstract_algorithms_in_tree(
            tree, resolver, abstract_algorithms
        )
        _ResolverRegistrar.register_concrete_algorithms_in_tree(
            tree, resolver, concrete_algorithms, plugin_name
        )

        return

    @staticmethod
    def register_wrappers_in_tree(
        tree: Union[Resolver, Namespace],
        concrete_types: Set[ConcreteType],
        wrappers: Set[Wrapper],
    ) -> None:
        """
        Helper for register_plugin_attributes_in_tree to solely register wrappers.
        This method modifies concrete_types by adding elements to it.
        """
        for wr in wrappers:
            # Wrappers without .Type had `register=False` and should not be registered
            if not hasattr(wr, "Type"):
                continue
            # Otherwise, register both the concrete type and the wrapper
            concrete_types.add(wr.Type)
            # Make wrappers available via resolver.wrappers.<abstract name>.<wrapper name>
            path = f"{wr.Type.abstract.__name__}.{wr.__name__}"
            tree.wrappers._register(path, wr)

        return

    @staticmethod
    def register_concrete_types_in_tree(
        tree: Union[Resolver, Namespace],
        resolver: Resolver,
        concrete_types: Set[ConcreteType],
    ) -> None:
        """
        Helper for register_plugin_attributes_in_tree to solely register concrete types.
        """
        tree_is_resolver = resolver is tree

        for ct in concrete_types:
            name = ct.__qualname__
            # ct.abstract cannot be None due to ConcreteType.__init_subclass__
            if tree_is_resolver:
                if ct.abstract not in resolver.abstract_types:
                    abstract_name = ct.abstract.__qualname__
                    raise ValueError(
                        f"concrete type {name} has unregistered abstract type {abstract_name}"
                    )
                if ct.value_type in resolver.class_to_concrete:
                    raise ValueError(
                        f"Python class '{ct.value_type}' already has a registered "
                        f"concrete type: {resolver.class_to_concrete[ct.value_type]}"
                    )
                if ct.value_type is not None:
                    resolver.class_to_concrete[ct.value_type] = ct

            tree.concrete_types.add(ct)

            # Make types available via resolver.types.<abstract name>.<concrete name>
            path = f"{ct.abstract.__name__}.{ct.__name__}"
            tree.types._register(path, ct)

        return

    @staticmethod
    def register_translators_in_tree(
        tree: Union[Resolver, Namespace],
        resolver: Resolver,
        translators: Set[Translator],
    ) -> None:
        """
        Helper for register_plugin_attributes_in_tree to solely register translators.
        """
        for tr in translators:
            signature = inspect.signature(tr.func)
            src_type = next(iter(signature.parameters.values())).annotation
            src_type = resolver.class_to_concrete.get(src_type, src_type)
            dst_type = signature.return_annotation
            dst_type = resolver.class_to_concrete.get(dst_type, dst_type)
            # Verify types are registered
            if src_type not in resolver.concrete_types:
                raise ValueError(
                    f"translator source type {src_type.__qualname__} has not been registered"
                )
            if dst_type not in resolver.concrete_types:
                raise ValueError(
                    f"translator destination type {dst_type.__qualname__} has not been registered"
                )
            # Verify translation is allowed
            if src_type.abstract != dst_type.abstract:
                # Check if dst is unambiguous subcomponent of src
                if dst_type.abstract not in src_type.abstract.unambiguous_subcomponents:
                    raise ValueError(
                        f"Translator {tr.func.__name__} must convert between concrete types "
                        f"of same abstract type ({src_type.abstract} != {dst_type.abstract})"
                    )
            tree.translators[(src_type, dst_type)] = tr

        return

    @staticmethod
    def register_abstract_algorithms_in_tree(
        tree: Union[Resolver, Namespace],
        resolver: Resolver,
        abstract_algorithms: Set[AbstractAlgorithm],
    ) -> None:
        """
        Helper for register_plugin_attributes_in_tree to solely register abstract algorithms.
        """
        tree_is_resolver = resolver is tree

        for aa in abstract_algorithms:
            _ResolverRegistrar.normalize_abstract_algorithm_signature(aa)
            if aa.name not in tree.abstract_algorithm_versions:
                tree.abstract_algorithm_versions[aa.name] = {aa.version: aa}
                tree.abstract_algorithms[aa.name] = aa
                if tree_is_resolver:
                    resolver.algos._register(aa.name, Dispatcher(resolver, aa.name))
                    resolver.plan.algos._register(
                        aa.name, Dispatcher(resolver.plan, aa.name)
                    )
            else:
                if (
                    tree_is_resolver
                    and aa.version in tree.abstract_algorithm_versions[aa.name]
                ):
                    raise ValueError(
                        f"abstract algorithm {aa.name} with version {aa.version} already exists"
                    )
                tree.abstract_algorithm_versions[aa.name][aa.version] = aa
                if aa.version > tree.abstract_algorithms[aa.name].version:
                    tree.abstract_algorithms[aa.name] = aa
        return

    @staticmethod
    def register_concrete_algorithms_in_tree(
        tree: Union[Resolver, Namespace],
        resolver: Resolver,
        concrete_algorithms: Set[ConcreteAlgorithm],
        plugin_name: Optional[str],
    ) -> None:
        """
        Helper for register_plugin_attributes_in_tree to solely register concrete algorithms.
        """
        tree_is_resolver = resolver is tree
        tree_is_plugin = plugin_name is not None

        latest_concrete_versions = defaultdict(int)

        for ca in concrete_algorithms:
            if tree_is_resolver:
                abstract = resolver.abstract_algorithms.get(ca.abstract_name)
                if abstract is None:
                    raise ValueError(
                        f"concrete algorithm {ca.func.__module__}.{ca.func.__qualname__} "
                        f"implements unregistered abstract algorithm {ca.abstract_name}"
                    )
                if (
                    ca.version
                    not in resolver.abstract_algorithm_versions[ca.abstract_name]
                ):
                    action = config["core.algorithm.unknown_concrete_version"]
                    abstract_versions = ", ".join(
                        map(
                            str,
                            sorted(
                                resolver.abstract_algorithm_versions[ca.abstract_name]
                            ),
                        )
                    )
                    message = (
                        f"concrete algorithm {ca.func.__module__}.{ca.func.__qualname__} implements "
                        f"an unknown version of abstract algorithm {ca.abstract_name}.\n\n"
                        f"The concrete version: {ca.version}.\n"
                        f"Abstract versions: {abstract_versions}"
                    )
                    if action is None or action == "ignore":
                        pass
                    elif action == "warn":
                        warnings.warn(message, AlgorithmWarning, stacklevel=2)
                    elif action == "raise":
                        raise ValueError(message)
                    else:
                        raise ValueError(
                            "Unknown configuration for 'core.algorithm.unknown_concrete_version'.\n"
                            f"Expected 'ignore', 'warn', or 'raise'.  Got: {action!r}.  Raising.\n\n"
                            + message
                        )
                latest_concrete_versions[ca.abstract_name] = max(
                    ca.version, latest_concrete_versions[ca.abstract_name]
                )
                if ca.version == abstract.version:
                    _ResolverRegistrar.normalize_concrete_algorithm_signature(
                        resolver, abstract, ca
                    )
                else:
                    continue
            elif tree_is_plugin:
                abstract = resolver.abstract_algorithms.get(ca.abstract_name)
                if abstract is None or ca.version != abstract.version:
                    continue
                try:
                    # Register the exact algorithm call for resolver.plugin_name.algos.path.to.algo()
                    exact_dispatcher = ExactDispatcher(resolver, plugin_name, ca)
                    tree.algos._register(ca.abstract_name, exact_dispatcher)

                except NamespaceError:
                    raise ValueError(
                        f"Multiple concrete algorithms for abstract algorithm {ca.abstract_name} "
                        f"within plugin {plugin_name}."
                    )
                # Locate the abstract dispatcher
                dispatcher = resolver.algos
                for name in ca.abstract_name.split("."):
                    dispatcher = getattr(dispatcher, name)
                # Register the exact algorithm call for resolver.algos.path.to.algo.plugin_name()
                setattr(
                    dispatcher, plugin_name, ExactDispatcher(resolver, plugin_name, ca)
                )
            tree.concrete_algorithms[ca.abstract_name].add(ca)

        # Check for concrete algorithms implementing outdated abstract algorithms
        action = config["core.algorithms.outdated_concrete_version"]
        if action is not None and action != "ignore":
            for name, version in latest_concrete_versions.items():
                if version < resolver.abstract_algorithms[name].version:
                    message = (
                        f"concrete algorithm {ca.func.__module__}.{ca.func.__qualname__} implements "
                        f"an outdated version of abstract algorithm {ca.abstract_name}.\n\n"
                        f"The latest concrete version is {ca.version}.\n"
                        f"The latest abstract version is {abstract.version}."
                    )
                    if action == "warn":
                        warnings.warn(message, AlgorithmWarning, stacklevel=2)
                    elif action == "raise":
                        raise ValueError(message)
                    else:
                        raise ValueError(
                            "Unknown configuration for 'core.algorithm.outdated_concrete_version'.\n"
                            f"Expected 'ignore', 'warn', or 'raise'.  Got: {action!r}.  Raising.\n\n"
                            + message
                        )
        return

    @staticmethod
    def normalize_abstract_algorithm_signature(abst_algo: AbstractAlgorithm) -> None:
        """
        This method "normalizes" the parameter types in the abstract algorithm signature.
        "Normalizes" means:
            * A parameter and its type is typically declared 
              like "abstract_algo_name(graph: Graph(is_directed=False))"
            * This method "executes" or instantiates the type declaration "Graph(is_directed=False)" 
              to create an actual type.
        This method also does the same with the concrete and abstract return types.
        This method handles "combination" types as well.

        This method modifies abst_algo.
        
        Convert all AbstractType to a no-arg instance
        Leave all Python types alone
        Guard against instances of anything other than AbstractType
        """
        abs_sig = abst_algo.__signature__
        params = abs_sig.parameters
        sig_mod = _SignatureModifier(abst_algo)
        for pname, p in params.items():
            _ResolverRegistrar.check_abstract_type(
                p.annotation, abst_algo, sig_mod, name=pname
            )

        # Normalize return type, which might be a tuple
        ret = abs_sig.return_annotation
        if getattr(ret, "__origin__", None) == tuple:
            for ret_sub_index, ret_sub in enumerate(ret.__args__):
                _ResolverRegistrar.check_abstract_type(
                    ret_sub, abst_algo, sig_mod, index=ret_sub_index
                )
        else:
            _ResolverRegistrar.check_abstract_type(ret, abst_algo, sig_mod)

        return

    @staticmethod
    def check_abstract_type(
        obj,
        abst_algo: AbstractAlgorithm,
        sig_mod: "_SignatureModifier",
        *,
        name=None,
        index=None,
    ):
        """
        This is a helper for normalize_abstract_algorithm_signature.
        If we have an abstract algorithm declaration like 
        "abstract_algo_name(graph: Graph(is_directed=False))", this method does the 
        actual "instantiation" of a type declaration like "Graph(is_directed=False)" 
        into an actual type.
        """
        msg = (
            abst_algo.func.__qualname__
            + " "
            + (f"argument {name}" if name is not None else "return type")
        )

        if obj is Any or obj is NodeID:
            return

        origin = getattr(obj, "__origin__", None)
        if origin == abc.Callable:
            return
        elif origin == Union:
            new_annotation = mgtyping.Union[obj.__args__]
            sig_mod.update_annotation(new_annotation, name=name, index=index)
            return
        elif origin == list:
            if isinstance(obj.__args__[0], TypeVar):
                raise TypeError(f"{msg} must pass exactly one parameter to List.")
            new_annotation = mgtyping.List[obj.__args__[0]]
            sig_mod.update_annotation(new_annotation, name=name, index=index)
            return

        if type(obj) is type:
            if issubclass(obj, AbstractType):
                sig_mod.update_annotation(obj(), name=name, index=index)
                return
            # Non-abstract type class is assumed to be Python type
            return
        elif isinstance(obj, mgtyping.Combo):
            if obj.kind not in {"python", "abstract", "node_id", "uniform_iterable"}:
                raise TypeError(f"{msg} may not have Concrete types in Union")
            return
        elif isinstance(obj, mgtyping.UniformIterable):
            return
        elif isinstance(obj, AbstractType):
            return

        # All valid cases listed are listed above; if we got here, raise an error
        wrong_type_str = f"an instance of type {type(obj)}"
        # Improve messaging for typing module objects
        if origin is not None and getattr(obj, "_name", None) is not None:
            wrong_type_str = f"typing.{obj._name}"
        raise TypeError(f"{msg} may not be {wrong_type_str}")

    @staticmethod
    def normalize_concrete_algorithm_signature(
        resolver: Resolver, abstract: AbstractAlgorithm, concrete: ConcreteAlgorithm
    ) -> None:
        """
        This method checks that the concrete and abstract signatures match, e.g. 
            * no missing params
            * concrete types of the concrete parameters match the abstract types of 
              the abstract parameter types
            * checks that no default parameters are provided in the concrete 
              algorithm (besides backend-specific parameters)
            * recursively checks for matches in "combination" types, e.g. list types, 
              tuple types, optional types, etc.
                * NB: this only recursively goes one step down, e.g. 
                  Tuple[Tuple[Tuple[int]]] is intentionally not supported.
        This method also does the same with the concrete and abstract return types.
        This method is used when registering concrete algorithms into a resolver.
        
        Convert all ConcreteType to a no-arg instance
        Leave all Python types alone
        Guard against instances of anything other than ConcreteType
        Guard against mismatched signatures vs the abstract signature, while allowing
            for concrete signature to contain additional parameters beyond those defined
            in the abstract signature
        """
        abst_sig = abstract.__signature__
        conc_sig = concrete.__signature__
<<<<<<< HEAD
        sig_mod = _SignatureModifier(concrete)
=======

        # Check parameters
        abst_keys = set(abst_sig.parameters)
        abst_params = list(abst_sig.parameters.values())
        conc_params = list(conc_sig.parameters.values())

        # Check for missing parameters in concrete signature
        missing_params = set(abst_sig.parameters) - set(conc_sig.parameters)
        if missing_params:
            raise TypeError(
                f"Missing parameters: {missing_params} from {abstract.name} in implementation {concrete.func.__qualname__}"
            )

        # Walk through the parameters, which will not line up because the concrete may have extra parameters
        # Update concrete signature with defaults defined in the abstract signature
        # Verify that extra parameters contain a default value
        params_modified = []
        any_changed = False
        iabst = -1
        for iconc, conc_param in enumerate(conc_params):
            if conc_param.name == "resolver" and concrete._include_resolver:
                # Handle "include_resolver" logic; algo should not declare default,
                # but we add a default to make things easier for exact dispatching
                if conc_param.default is not inspect._empty:
                    raise TypeError('"resolver" should not have a default')
                conc_param = conc_param.replace(default=None)
                any_changed = True
            elif conc_param.name not in abst_keys:
                # Extra concrete params must declare a default value
                if conc_param.default is inspect._empty:
                    raise TypeError(
                        f'[{concrete.func.__qualname__}] argument "{conc_param.name}" is not found in abstract signature and must declare a default value'
                    )
            else:
                iabst += 1
                abst_param = abst_params[iabst]

                # Concrete parameters should never define a default value -- they inherit the default from the abstract signature
                if conc_param.default is not inspect._empty:
                    raise TypeError(
                        f'[{concrete.func.__qualname__}] argument "{conc_param.name}" declares a default value; default values can only be defined in the abstract signature'
                    )
                # If abstract defines a default, update concrete with the same default
                if abst_param.default is not inspect._empty:
                    conc_param = conc_param.replace(default=abst_param.default)
                    any_changed = True

                abst_type = abst_param.annotation
                conc_type, changed = self._normalize_concrete_type(
                    conc_type=conc_param.annotation, abst_type=abst_type
                )
                if changed:
                    conc_param = conc_param.replace(annotation=conc_type)
                    any_changed = True
                if abst_param.name != conc_param.name:
                    raise TypeError(
                        f'[{concrete.func.__qualname__}] argument "{conc_param.name}" does not match name of parameter in abstract function signature'
                    )

                if isinstance(conc_type, mgtyping.UniformIterable):
                    is_concrete = isinstance(conc_type.element_type, ConcreteType)
                    valid_concrete = is_concrete and issubclass(
                        conc_type.element_type.abstract,
                        abst_type.element_type.__class__,
                    )
                    valid_non_concrete = (
                        not is_concrete
                        and conc_type.element_type == abst_type.element_type
                    )
                    if not valid_concrete and not valid_non_concrete:
                        raise TypeError(f"{conc_type} does not match {abst_type}")
                elif isinstance(conc_type, mgtyping.Combo):
                    if abst_type.optional != conc_type.optional:
                        raise TypeError(
                            f"{conc_type} does not match optional flag in {abst_type}"
                        )
                    unmatched_types = []
                    # Verify that each item in conc_type matches at least one item in abst_type
                    for ct in conc_type.types:
                        is_concrete = isinstance(ct, ConcreteType)
                        for at in abst_type.types:
                            if is_concrete and issubclass(ct.abstract, at.__class__):
                                break
                            elif not is_concrete and ct == at:
                                break
                        else:
                            unmatched_types.append(ct)
                    if unmatched_types:
                        raise TypeError(f"{unmatched_types} not found in {abst_type}")
                elif isinstance(conc_type, ConcreteType):
                    if not issubclass(conc_type.abstract, abst_type.__class__):
                        raise TypeError(
                            f'{concrete.func.__qualname__} argument "{conc_param.name}" does not have type compatible with abstract function signature'
                        )
                    if conc_type.abstract_instance is not None:
                        raise TypeError(
                            f'{concrete.func.__qualname__} argument "{conc_param.name}" specifies abstract properties'
                        )
                else:
                    # regular Python types need to match exactly
                    if abst_type != conc_type:
                        raise TypeError(
                            f'{concrete.func.__qualname__} argument "{conc_param.name}" does not match abstract function signature'
                        )
            params_modified.append(conc_param)

        abst_ret = abst_sig.return_annotation
        conc_ret, changed = self._normalize_concrete_type(
            conc_type=conc_sig.return_annotation, abst_type=abst_ret
        )
        any_changed |= changed
        # Normalize return type, which might be a tuple
        if hasattr(conc_ret, "__origin__") and conc_ret.__origin__ == tuple:
            if len(abst_ret.__args__) != len(conc_ret.__args__):
                raise TypeError(
                    f"{concrete.func.__qualname__} return type is not compatible with abstract function signature"
                )
            ret_modified = []
            for conc_ret_sub_type, abst_ret_sub_type in zip(
                conc_ret.__args__, abst_ret.__args__
            ):
                conc_ret_sub_type_normalized, changed = self._normalize_concrete_type(
                    conc_type=conc_ret_sub_type, abst_type=abst_ret_sub_type
                )
                any_changed |= changed
                self._check_concrete_algorithm_return_signature(
                    concrete, conc_ret_sub_type_normalized, abst_ret_sub_type
                )
                ret_modified.append(conc_ret_sub_type_normalized)
            conc_ret.__args__ = tuple(ret_modified)
        else:
            self._check_concrete_algorithm_return_signature(
                concrete, conc_ret, abst_ret
            )
        if any_changed:
            conc_sig = conc_sig.replace(
                parameters=params_modified, return_annotation=conc_ret
            )
            concrete.__signature__ = conc_sig

    def _check_concrete_algorithm_return_signature(self, concrete, conc_ret, abst_ret):
        if isinstance(conc_ret, ConcreteType):
            if not issubclass(conc_ret.abstract, abst_ret.__class__):
                raise TypeError(
                    f"{concrete.func.__qualname__} return type is not compatible with abstract function signature"
                )
        else:
            # regular Python types need to match exactly
            if abst_ret != conc_ret:
                raise TypeError(
                    f"{concrete.func.__qualname__} return type does not match abstract function signature"
                )

    def load_plugins_from_environment(self):
        """Scans environment for plugins and populates registry with them."""
        plugins_by_name = load_plugins()
        self.register(plugins_by_name)

    def typeclass_of(self, value):
        """Return the concrete typeclass corresponding to a value"""
        # Check for direct lookup
        concrete_type = self.class_to_concrete.get(type(value))
        if concrete_type is None:
            for ct in self.concrete_types:
                if ct.is_typeclass_of(value):
                    concrete_type = ct
                    break
            else:
                raise TypeError(
                    f"Class {value.__class__} does not have a registered type"
                )
        return concrete_type

    def type_of(self, value):
        """Return the fully specified type for this value.

        This may require potentially slow computation of properties.  Only use
        this for debugging.
        """
        return self.typeclass_of(value).get_type(value)

    def assert_equal(self, obj1, obj2, *, rel_tol=1e-9, abs_tol=0.0):
        # Ensure all properties are fully calculated
        type1 = self.type_of(obj1)
        type2 = self.type_of(obj2)
        if type(type1) is not type(type2):
            raise TypeError(
                f"Cannot assert_equal with different types: {type(type1)} != {type(type2)}"
            )
        type1.assert_equal(
            obj1,
            obj2,
            type1.get_typeinfo(obj1).known_abstract_props,
            type2.get_typeinfo(obj2).known_abstract_props,
            type1.get_typeinfo(obj1).known_concrete_props,
            type2.get_typeinfo(obj2).known_concrete_props,
            rel_tol=rel_tol,
            abs_tol=abs_tol,
        )

    def _find_translatable_concrete_type_by_name(
        self, name: str, starting_type: AbstractType
    ):
        """
        Given a starting_type, attempts to find a ConcreteType matching name
        Resolution order:
        1. ConcreteTypes for starting_type
        2. Wrappers for starting_type
        3. ConcreteTypes for all unambiguous_subcomponents of starting_type
        4. Wrappers for all unambiguous_subcomponents of starting_type
        As soon as a match is found, it is returned. This method will not
        check for possible duplicate names.

        Raises AttributeError if name is not found
        """
        if not isinstance(name, str):
            raise TypeError(f"name must be str, not {type(name)}")

        # Check direct concrete types
        cat = getattr(self.types, starting_type.__name__)
        for ct in dir(cat):
            if ct == name:
                return getattr(cat, ct)
        # Check direct wrappers
        wcat = getattr(self.wrappers, starting_type.__name__)
        for wr in dir(wcat):
            if wr == name:
                return getattr(wcat, wr).Type
        # Check secondary concrete types
        for subtype in starting_type.unambiguous_subcomponents:
            cat = getattr(self.types, subtype.__name__)
            for ct in dir(cat):
                if ct == name:
                    return getattr(cat, ct)
        # Check secondary wrappers
        for subtype in starting_type.unambiguous_subcomponents:
            wcat = getattr(self.wrappers, subtype.__name__)
            for wr in dir(wcat):
                if wr == name:
                    return getattr(wcat, wr).Type
        # Not found, raise
        raise AttributeError(
            f'No translatable type found for "{name}" within {starting_type}'
        )

    def _normalize_translation_destination(self, dst_type, src_type):
        # Normalize dst_type, which could be:
        #  - Wrapper, instance of Wrapper, or string of Wrapper class name
        #  - ConcreteType or string of ConcreteType class name
        #  - ConcreteType's value_type or instance of ConcreteType's value_type
        orig_dst_type = dst_type
        if not isinstance(dst_type, type):
            if isinstance(dst_type, str):
                dst_type = self._find_translatable_concrete_type_by_name(
                    dst_type, src_type.abstract
                )
            elif isinstance(dst_type, Wrapper):
                dst_type = dst_type.Type
            else:
                dst_type = type(dst_type)

        assert isinstance(dst_type, type)
        if issubclass(dst_type, Wrapper):
            dst_type = dst_type.Type
        elif not issubclass(dst_type, ConcreteType):
            dst_type = self.class_to_concrete.get(dst_type, dst_type)
            if not issubclass(dst_type, ConcreteType):
                raise TypeError(f"Unexpected dst_type: {orig_dst_type}")
        return dst_type

    def translate(self, value, dst_type: Union[str, ConcreteType, Wrapper], **props):
        """Convert a value to a new concrete type using translators"""
        src_type = self.typeclass_of(value)
        dst_type = self._normalize_translation_destination(dst_type, src_type)
        translator = MultiStepTranslator.find_translation(self, src_type, dst_type)
        if translator.unsatisfiable:
            raise TypeError(f"Cannot convert {value} to {dst_type}")
        return translator(value, **props)

    def find_algorithm_solutions(
        self, algo_name: str, *args, **kwargs
    ) -> List[AlgorithmPlan]:
        if algo_name not in self.abstract_algorithms:
            raise ValueError(f'No abstract algorithm "{algo_name}" has been registered')
>>>>>>> 7711e7c0

        # Check for missing parameters in concrete signature
        missing_params = set(abst_sig.parameters) - set(conc_sig.parameters)
        if missing_params:
            raise TypeError(
                f"Missing parameters: {missing_params} from {abstract.name} in "
                f"implementation {concrete.func.__qualname__}"
            )

        # Check that parameter order matches
        for abst_param_name, conc_param_name in zip(
            abst_sig.parameters.keys(), conc_sig.parameters.keys()
        ):
            if abst_param_name != conc_param_name:
                raise TypeError(
                    f'[{concrete.func.__qualname__}] argument "{conc_param_name}" '
                    "does not match name of parameter in abstract function signature"
                )

        # Walk through the parameters (in reverse order to add missing default arg values first),
        # which will not line up because the concrete may have extra parameters
        # Update concrete signature with defaults defined in the abstract signature
        # Verify that extra parameters contain a default value
        conc_params = list(reversed(conc_sig.parameters.values()))
        for conc_param in conc_params:
            conc_param_name = conc_param.name
            if conc_param_name == "resolver" and concrete._include_resolver:
                # Handle "include_resolver" logic; algo should not declare default,
                # but we add a default to make things easier for exact dispatching
                if conc_param.default is not inspect._empty:
                    raise TypeError('"resolver" should not have a default')
                sig_mod.update_default(None, name=conc_param_name)
            elif conc_param_name not in abst_sig.parameters:
                # Extra concrete params must declare a default value
                if conc_param.default is inspect._empty:
                    raise TypeError(
                        f'[{concrete.func.__qualname__}] argument "{conc_param_name}" is not '
                        "found in abstract signature and must declare a default value"
                    )
            else:
                abst_param = abst_sig.parameters[conc_param_name]

                # Concrete parameters should never define a default value
                # They inherit the default from the abstract signature
                if conc_param.default is not inspect._empty:
                    raise TypeError(
                        f'[{concrete.func.__qualname__}] argument "{conc_param_name}" declares '
                        f"a default value; default values can only be defined in the abstract signature"
                    )

                abst_type = abst_param.annotation
                conc_type = _ResolverRegistrar.normalize_concrete_type(
                    resolver,
                    conc_param.annotation,
                    abst_type,
                    sig_mod,
                    name=conc_param_name,
                )

                # If abstract defines a default, update concrete with the same default
                if abst_param.default is not inspect._empty:
                    sig_mod.update_default(abst_param.default, name=conc_param_name)

                _ResolverRegistrar.check_concrete_algorithm_parameter(
                    concrete, conc_param_name, abst_type, conc_type
                )

        abst_ret = abst_sig.return_annotation
        conc_ret = _ResolverRegistrar.normalize_concrete_type(
            resolver, conc_sig.return_annotation, abst_ret, sig_mod
        )
        # Normalize return type, which might be a tuple
        if getattr(conc_ret, "__origin__", None) == tuple:
            if len(abst_ret.__args__) != len(conc_ret.__args__):
                raise TypeError(
                    f"{concrete.func.__qualname__} return type is not compatible "
                    "with abstract function signature"
                )
            for index, (conc_ret_sub_type, abst_ret_sub_type) in enumerate(
                zip(conc_ret.__args__, abst_ret.__args__)
            ):
                conc_ret_sub_type_normalized = _ResolverRegistrar.normalize_concrete_type(
                    resolver, conc_ret_sub_type, abst_ret_sub_type, sig_mod, index=index
                )
                _ResolverRegistrar.check_concrete_algorithm_return_signature(
                    concrete, conc_ret_sub_type_normalized, abst_ret_sub_type
                )
        else:
            _ResolverRegistrar.check_concrete_algorithm_return_signature(
                concrete, conc_ret, abst_ret
            )

        return

    @staticmethod
    def check_concrete_algorithm_parameter(
        concrete: ConcreteAlgorithm, conc_param_name: str, abst_type, conc_type,
    ) -> None:
        """
        This is a helper for normalize_concrete_algorithm_signature.
        This method verifies that an individual pair of abstract and concrete types match.
        """
        if isinstance(conc_type, mgtyping.UniformIterable):
            is_concrete = isinstance(conc_type.element_type, ConcreteType)
            valid_concrete = is_concrete and issubclass(
                conc_type.element_type.abstract, abst_type.element_type.__class__,
            )
            valid_non_concrete = (
                not is_concrete and conc_type.element_type == abst_type.element_type
            )
            if not valid_concrete and not valid_non_concrete:
                raise TypeError(f"{conc_type} does not match {abst_type}")
        elif isinstance(conc_type, mgtyping.Combo):
            if abst_type.optional != conc_type.optional:
                raise TypeError(
                    f"{conc_type} does not match optional flag in {abst_type}"
                )
            unmatched_types = []
            # Verify that each item in conc_type matches at least one item in abst_type
            for ct in conc_type.types:
                is_concrete = isinstance(ct, ConcreteType)
                for at in abst_type.types:
                    if is_concrete and issubclass(ct.abstract, at.__class__):
                        break
                    elif not is_concrete and ct == at:
                        break
                else:
                    unmatched_types.append(ct)
            if unmatched_types:
                raise TypeError(f"{unmatched_types} not found in {abst_type}")
        elif isinstance(conc_type, ConcreteType):
            if not issubclass(conc_type.abstract, abst_type.__class__):
                raise TypeError(
                    f'{concrete.func.__qualname__} argument "{conc_param_name}" does '
                    "not have type compatible with abstract function signature"
                )
            if conc_type.abstract_instance is not None:
                raise TypeError(
                    f'{concrete.func.__qualname__} argument "{conc_param_name}" specifies '
                    "abstract properties"
                )
        else:
            # regular Python types need to match exactly
            if abst_type != conc_type:
                raise TypeError(
                    f'{concrete.func.__qualname__} argument "{conc_param_name}" does not '
                    "match abstract function signature"
                )

    @staticmethod
    def normalize_concrete_type(
        resolver: Resolver,
        conc_type,
        abst_type,
        sig_mod: "_SignatureModifier",
        *,
        name=None,
        index=None,
    ):
        """
        Coerces typing.Union, typing.Optional, etc. to mg.Union, mg.Optional, etc.
        """
        origin = getattr(conc_type, "__origin__", None)

        if isinstance(abst_type, mgtyping.Combo) and not isinstance(
            conc_type, mgtyping.Combo
        ):
            if origin == Union:
                conc_type = mgtyping.Combo(conc_type.__args__, strict=abst_type.strict)
            else:
                conc_type = mgtyping.Combo(
                    [conc_type], optional=abst_type.optional, strict=abst_type.strict
                )
        elif isinstance(abst_type, mgtyping.UniformIterable) and not isinstance(
            conc_type, mgtyping.UniformIterable
        ):
            if origin == List:
                conc_type = mgtyping.List[conc_type.__args__[0]]
            else:
                conc_type = mgtyping.Combo(conc_type)
        elif isinstance(abst_type, AbstractType) and not isinstance(
            conc_type, ConcreteType
        ):
            if type(conc_type) is type and issubclass(conc_type, ConcreteType):
                conc_type = conc_type()
            # handle Python classes used as concrete types
            elif conc_type in resolver.class_to_concrete:
                conc_type = resolver.class_to_concrete[conc_type]()
            else:
                raise TypeError(
                    f"'{conc_type}' is not a concrete type of '{abst_type}'"
                )
        else:
            return conc_type

<<<<<<< HEAD
        sig_mod.update_annotation(conc_type, name=name, index=index)
=======
    def run(self, algo_name: str, *args, **kwargs):
        args, kwargs = self._check_algorithm_signature(algo_name, *args, **kwargs)
>>>>>>> 7711e7c0

        return conc_type

    @staticmethod
    def check_concrete_algorithm_return_signature(
        concrete: ConcreteAlgorithm, conc_ret, abst_ret
    ) -> None:
        """
        This method checks that the non-"combination" abstract and concrete types match. 
        "Combination" types are tuple types, optional types, lislt types, etc.
        """
        if isinstance(conc_ret, ConcreteType):
            if not issubclass(conc_ret.abstract, abst_ret.__class__):
                raise TypeError(
                    f"{concrete.func.__qualname__} return type is not compatible "
                    "with abstract function signature"
                )
        else:
            # regular Python types need to match exactly
            if abst_ret != conc_ret:
                raise TypeError(
                    f"{concrete.func.__qualname__} return type does not "
                    "match abstract function signature"
                )


class _SignatureModifier:
    def __init__(self, algo: Union[AbstractAlgorithm, ConcreteAlgorithm]):
        self.algo = algo

    def update_default(self, new_default, *, name):
        sig = self.algo.__signature__
        newparams = [
            p.replace(default=new_default) if pname == name else p
            for pname, p in sig.parameters.items()
        ]
        self.algo.__signature__ = sig.replace(parameters=newparams)

    def update_annotation(self, new_annotation, *, name=None, index=None):
        if name is None and index is None:  # single return
            return self._update_return_annotation(new_annotation)
        if name is None and index is not None:  # multi return
            return self._update_return_annotation(new_annotation, index=index)
        if name is not None and index is None:  # single arg
            return self._update_arg_annotation(new_annotation, name=name)
        if name is not None and index is not None:  # multi arg
            raise NotImplementedError()

    def _update_arg_annotation(self, new_annotation, name):
        sig = self.algo.__signature__
        newparams = [
            p.replace(annotation=new_annotation) if pname == name else p
            for pname, p in sig.parameters.items()
        ]
        self.algo.__signature__ = sig.replace(parameters=newparams)

    def _update_return_annotation(self, new_return, index=None):
        sig = self.algo.__signature__
        if index is not None:
            assert (
                getattr(sig.return_annotation, "__origin__", None) == tuple
            ), "Use of index only supported for `Tuple[]` return type"
            new_rets = (
                new_return if i == index else r
                for i, r in enumerate(sig.return_annotation.__args__)
            )
            sig.return_annotation.__args__ = tuple(new_rets)
        else:
            self.algo.__signature__ = sig.replace(return_annotation=new_return)


class Dispatcher:
    """Impersonates abstract algorithm, but dispatches to a resolver to select
    the appropriate concrete algorithm."""

    def __init__(self, resolver: Resolver, algo_name: str):
        self._resolver = resolver
        self._algo_name = algo_name

        # make dispatcher look like the abstract algorithm
        abstract_algo = resolver.abstract_algorithms[algo_name].func
        self.__name__ = algo_name
        self.__doc__ = abstract_algo.__doc__
        self.__signature__ = inspect.signature(abstract_algo)
        self.__wrapped__ = abstract_algo

    def __call__(self, *args, **kwargs):
        return self._resolver.run(self._algo_name, *args, **kwargs)

    @property
    def signatures(self):
        print("Signature:")
        print(f"\t{self.__signature__}")
        print("Implementations:")
        for ca in self._resolver.concrete_algorithms[self._algo_name]:
            # print(f"\t{ca.func.__annotations__}")
            print(f"\t{ca.__signature__}")


class ExactDispatcher:
    """Impersonates concrete algorithm, but dispatches to a resolver to verify
    the concrete algorithm inputs prior to calling the function."""

    def __init__(self, resolver: Resolver, plugin: str, algo: ConcreteAlgorithm):
        self._resolver = resolver
        self._plugin = plugin
        self._algo = algo

        # make dispatcher look like the concrete algorithm
        self.__name__ = algo.abstract_name
        self.__doc__ = algo.func.__doc__
        self.__signature__ = inspect.signature(algo.func)
        self.__wrapped__ = algo

    def __call__(self, *args, **kwargs):
        return self._resolver.call_exact_algorithm(self._algo, *args, **kwargs)<|MERGE_RESOLUTION|>--- conflicted
+++ resolved
@@ -256,9 +256,79 @@
             abs_tol=abs_tol,
         )
 
-    def translate(self, value, dst_type, **props):
+    def _find_translatable_concrete_type_by_name(
+        self, name: str, starting_type: AbstractType
+    ):
+        """
+        Given a starting_type, attempts to find a ConcreteType matching name
+        Resolution order:
+        1. ConcreteTypes for starting_type
+        2. Wrappers for starting_type
+        3. ConcreteTypes for all unambiguous_subcomponents of starting_type
+        4. Wrappers for all unambiguous_subcomponents of starting_type
+        As soon as a match is found, it is returned. This method will not
+        check for possible duplicate names.
+        Raises AttributeError if name is not found
+        """
+        if not isinstance(name, str):
+            raise TypeError(f"name must be str, not {type(name)}")
+
+        # Check direct concrete types
+        cat = getattr(self.types, starting_type.__name__)
+        for ct in dir(cat):
+            if ct == name:
+                return getattr(cat, ct)
+        # Check direct wrappers
+        wcat = getattr(self.wrappers, starting_type.__name__)
+        for wr in dir(wcat):
+            if wr == name:
+                return getattr(wcat, wr).Type
+        # Check secondary concrete types
+        for subtype in starting_type.unambiguous_subcomponents:
+            cat = getattr(self.types, subtype.__name__)
+            for ct in dir(cat):
+                if ct == name:
+                    return getattr(cat, ct)
+        # Check secondary wrappers
+        for subtype in starting_type.unambiguous_subcomponents:
+            wcat = getattr(self.wrappers, subtype.__name__)
+            for wr in dir(wcat):
+                if wr == name:
+                    return getattr(wcat, wr).Type
+        # Not found, raise
+        raise AttributeError(
+            f'No translatable type found for "{name}" within {starting_type}'
+        )
+
+    def _normalize_translation_destination(self, dst_type, src_type):
+        # Normalize dst_type, which could be:
+        #  - Wrapper, instance of Wrapper, or string of Wrapper class name
+        #  - ConcreteType or string of ConcreteType class name
+        #  - ConcreteType's value_type or instance of ConcreteType's value_type
+        orig_dst_type = dst_type
+        if not isinstance(dst_type, type):
+            if isinstance(dst_type, str):
+                dst_type = self._find_translatable_concrete_type_by_name(
+                    dst_type, src_type.abstract
+                )
+            elif isinstance(dst_type, Wrapper):
+                dst_type = dst_type.Type
+            else:
+                dst_type = type(dst_type)
+
+        assert isinstance(dst_type, type)
+        if issubclass(dst_type, Wrapper):
+            dst_type = dst_type.Type
+        elif not issubclass(dst_type, ConcreteType):
+            dst_type = self.class_to_concrete.get(dst_type, dst_type)
+            if not issubclass(dst_type, ConcreteType):
+                raise TypeError(f"Unexpected dst_type: {orig_dst_type}")
+        return dst_type
+
+    def translate(self, value, dst_type: Union[str, ConcreteType, Wrapper], **props):
         """Convert a value to a new concrete type using translators"""
         src_type = self.typeclass_of(value)
+        dst_type = self._normalize_translation_destination(dst_type, src_type)
         translator = MultiStepTranslator.find_translation(self, src_type, dst_type)
         if translator.unsatisfiable:
             raise TypeError(f"Cannot convert {value} to {dst_type}")
@@ -304,7 +374,7 @@
             best_algo = valid_algos[0]
             return best_algo
 
-    def call_algorithm(self, algo_name: str, *args, **kwargs):
+    def run(self, algo_name: str, *args, **kwargs):
         args, kwargs = self._check_algorithm_signature(algo_name, *args, **kwargs)
 
         if config.get("core.dispatch.allow_translation"):
@@ -970,294 +1040,8 @@
         """
         abst_sig = abstract.__signature__
         conc_sig = concrete.__signature__
-<<<<<<< HEAD
+
         sig_mod = _SignatureModifier(concrete)
-=======
-
-        # Check parameters
-        abst_keys = set(abst_sig.parameters)
-        abst_params = list(abst_sig.parameters.values())
-        conc_params = list(conc_sig.parameters.values())
-
-        # Check for missing parameters in concrete signature
-        missing_params = set(abst_sig.parameters) - set(conc_sig.parameters)
-        if missing_params:
-            raise TypeError(
-                f"Missing parameters: {missing_params} from {abstract.name} in implementation {concrete.func.__qualname__}"
-            )
-
-        # Walk through the parameters, which will not line up because the concrete may have extra parameters
-        # Update concrete signature with defaults defined in the abstract signature
-        # Verify that extra parameters contain a default value
-        params_modified = []
-        any_changed = False
-        iabst = -1
-        for iconc, conc_param in enumerate(conc_params):
-            if conc_param.name == "resolver" and concrete._include_resolver:
-                # Handle "include_resolver" logic; algo should not declare default,
-                # but we add a default to make things easier for exact dispatching
-                if conc_param.default is not inspect._empty:
-                    raise TypeError('"resolver" should not have a default')
-                conc_param = conc_param.replace(default=None)
-                any_changed = True
-            elif conc_param.name not in abst_keys:
-                # Extra concrete params must declare a default value
-                if conc_param.default is inspect._empty:
-                    raise TypeError(
-                        f'[{concrete.func.__qualname__}] argument "{conc_param.name}" is not found in abstract signature and must declare a default value'
-                    )
-            else:
-                iabst += 1
-                abst_param = abst_params[iabst]
-
-                # Concrete parameters should never define a default value -- they inherit the default from the abstract signature
-                if conc_param.default is not inspect._empty:
-                    raise TypeError(
-                        f'[{concrete.func.__qualname__}] argument "{conc_param.name}" declares a default value; default values can only be defined in the abstract signature'
-                    )
-                # If abstract defines a default, update concrete with the same default
-                if abst_param.default is not inspect._empty:
-                    conc_param = conc_param.replace(default=abst_param.default)
-                    any_changed = True
-
-                abst_type = abst_param.annotation
-                conc_type, changed = self._normalize_concrete_type(
-                    conc_type=conc_param.annotation, abst_type=abst_type
-                )
-                if changed:
-                    conc_param = conc_param.replace(annotation=conc_type)
-                    any_changed = True
-                if abst_param.name != conc_param.name:
-                    raise TypeError(
-                        f'[{concrete.func.__qualname__}] argument "{conc_param.name}" does not match name of parameter in abstract function signature'
-                    )
-
-                if isinstance(conc_type, mgtyping.UniformIterable):
-                    is_concrete = isinstance(conc_type.element_type, ConcreteType)
-                    valid_concrete = is_concrete and issubclass(
-                        conc_type.element_type.abstract,
-                        abst_type.element_type.__class__,
-                    )
-                    valid_non_concrete = (
-                        not is_concrete
-                        and conc_type.element_type == abst_type.element_type
-                    )
-                    if not valid_concrete and not valid_non_concrete:
-                        raise TypeError(f"{conc_type} does not match {abst_type}")
-                elif isinstance(conc_type, mgtyping.Combo):
-                    if abst_type.optional != conc_type.optional:
-                        raise TypeError(
-                            f"{conc_type} does not match optional flag in {abst_type}"
-                        )
-                    unmatched_types = []
-                    # Verify that each item in conc_type matches at least one item in abst_type
-                    for ct in conc_type.types:
-                        is_concrete = isinstance(ct, ConcreteType)
-                        for at in abst_type.types:
-                            if is_concrete and issubclass(ct.abstract, at.__class__):
-                                break
-                            elif not is_concrete and ct == at:
-                                break
-                        else:
-                            unmatched_types.append(ct)
-                    if unmatched_types:
-                        raise TypeError(f"{unmatched_types} not found in {abst_type}")
-                elif isinstance(conc_type, ConcreteType):
-                    if not issubclass(conc_type.abstract, abst_type.__class__):
-                        raise TypeError(
-                            f'{concrete.func.__qualname__} argument "{conc_param.name}" does not have type compatible with abstract function signature'
-                        )
-                    if conc_type.abstract_instance is not None:
-                        raise TypeError(
-                            f'{concrete.func.__qualname__} argument "{conc_param.name}" specifies abstract properties'
-                        )
-                else:
-                    # regular Python types need to match exactly
-                    if abst_type != conc_type:
-                        raise TypeError(
-                            f'{concrete.func.__qualname__} argument "{conc_param.name}" does not match abstract function signature'
-                        )
-            params_modified.append(conc_param)
-
-        abst_ret = abst_sig.return_annotation
-        conc_ret, changed = self._normalize_concrete_type(
-            conc_type=conc_sig.return_annotation, abst_type=abst_ret
-        )
-        any_changed |= changed
-        # Normalize return type, which might be a tuple
-        if hasattr(conc_ret, "__origin__") and conc_ret.__origin__ == tuple:
-            if len(abst_ret.__args__) != len(conc_ret.__args__):
-                raise TypeError(
-                    f"{concrete.func.__qualname__} return type is not compatible with abstract function signature"
-                )
-            ret_modified = []
-            for conc_ret_sub_type, abst_ret_sub_type in zip(
-                conc_ret.__args__, abst_ret.__args__
-            ):
-                conc_ret_sub_type_normalized, changed = self._normalize_concrete_type(
-                    conc_type=conc_ret_sub_type, abst_type=abst_ret_sub_type
-                )
-                any_changed |= changed
-                self._check_concrete_algorithm_return_signature(
-                    concrete, conc_ret_sub_type_normalized, abst_ret_sub_type
-                )
-                ret_modified.append(conc_ret_sub_type_normalized)
-            conc_ret.__args__ = tuple(ret_modified)
-        else:
-            self._check_concrete_algorithm_return_signature(
-                concrete, conc_ret, abst_ret
-            )
-        if any_changed:
-            conc_sig = conc_sig.replace(
-                parameters=params_modified, return_annotation=conc_ret
-            )
-            concrete.__signature__ = conc_sig
-
-    def _check_concrete_algorithm_return_signature(self, concrete, conc_ret, abst_ret):
-        if isinstance(conc_ret, ConcreteType):
-            if not issubclass(conc_ret.abstract, abst_ret.__class__):
-                raise TypeError(
-                    f"{concrete.func.__qualname__} return type is not compatible with abstract function signature"
-                )
-        else:
-            # regular Python types need to match exactly
-            if abst_ret != conc_ret:
-                raise TypeError(
-                    f"{concrete.func.__qualname__} return type does not match abstract function signature"
-                )
-
-    def load_plugins_from_environment(self):
-        """Scans environment for plugins and populates registry with them."""
-        plugins_by_name = load_plugins()
-        self.register(plugins_by_name)
-
-    def typeclass_of(self, value):
-        """Return the concrete typeclass corresponding to a value"""
-        # Check for direct lookup
-        concrete_type = self.class_to_concrete.get(type(value))
-        if concrete_type is None:
-            for ct in self.concrete_types:
-                if ct.is_typeclass_of(value):
-                    concrete_type = ct
-                    break
-            else:
-                raise TypeError(
-                    f"Class {value.__class__} does not have a registered type"
-                )
-        return concrete_type
-
-    def type_of(self, value):
-        """Return the fully specified type for this value.
-
-        This may require potentially slow computation of properties.  Only use
-        this for debugging.
-        """
-        return self.typeclass_of(value).get_type(value)
-
-    def assert_equal(self, obj1, obj2, *, rel_tol=1e-9, abs_tol=0.0):
-        # Ensure all properties are fully calculated
-        type1 = self.type_of(obj1)
-        type2 = self.type_of(obj2)
-        if type(type1) is not type(type2):
-            raise TypeError(
-                f"Cannot assert_equal with different types: {type(type1)} != {type(type2)}"
-            )
-        type1.assert_equal(
-            obj1,
-            obj2,
-            type1.get_typeinfo(obj1).known_abstract_props,
-            type2.get_typeinfo(obj2).known_abstract_props,
-            type1.get_typeinfo(obj1).known_concrete_props,
-            type2.get_typeinfo(obj2).known_concrete_props,
-            rel_tol=rel_tol,
-            abs_tol=abs_tol,
-        )
-
-    def _find_translatable_concrete_type_by_name(
-        self, name: str, starting_type: AbstractType
-    ):
-        """
-        Given a starting_type, attempts to find a ConcreteType matching name
-        Resolution order:
-        1. ConcreteTypes for starting_type
-        2. Wrappers for starting_type
-        3. ConcreteTypes for all unambiguous_subcomponents of starting_type
-        4. Wrappers for all unambiguous_subcomponents of starting_type
-        As soon as a match is found, it is returned. This method will not
-        check for possible duplicate names.
-
-        Raises AttributeError if name is not found
-        """
-        if not isinstance(name, str):
-            raise TypeError(f"name must be str, not {type(name)}")
-
-        # Check direct concrete types
-        cat = getattr(self.types, starting_type.__name__)
-        for ct in dir(cat):
-            if ct == name:
-                return getattr(cat, ct)
-        # Check direct wrappers
-        wcat = getattr(self.wrappers, starting_type.__name__)
-        for wr in dir(wcat):
-            if wr == name:
-                return getattr(wcat, wr).Type
-        # Check secondary concrete types
-        for subtype in starting_type.unambiguous_subcomponents:
-            cat = getattr(self.types, subtype.__name__)
-            for ct in dir(cat):
-                if ct == name:
-                    return getattr(cat, ct)
-        # Check secondary wrappers
-        for subtype in starting_type.unambiguous_subcomponents:
-            wcat = getattr(self.wrappers, subtype.__name__)
-            for wr in dir(wcat):
-                if wr == name:
-                    return getattr(wcat, wr).Type
-        # Not found, raise
-        raise AttributeError(
-            f'No translatable type found for "{name}" within {starting_type}'
-        )
-
-    def _normalize_translation_destination(self, dst_type, src_type):
-        # Normalize dst_type, which could be:
-        #  - Wrapper, instance of Wrapper, or string of Wrapper class name
-        #  - ConcreteType or string of ConcreteType class name
-        #  - ConcreteType's value_type or instance of ConcreteType's value_type
-        orig_dst_type = dst_type
-        if not isinstance(dst_type, type):
-            if isinstance(dst_type, str):
-                dst_type = self._find_translatable_concrete_type_by_name(
-                    dst_type, src_type.abstract
-                )
-            elif isinstance(dst_type, Wrapper):
-                dst_type = dst_type.Type
-            else:
-                dst_type = type(dst_type)
-
-        assert isinstance(dst_type, type)
-        if issubclass(dst_type, Wrapper):
-            dst_type = dst_type.Type
-        elif not issubclass(dst_type, ConcreteType):
-            dst_type = self.class_to_concrete.get(dst_type, dst_type)
-            if not issubclass(dst_type, ConcreteType):
-                raise TypeError(f"Unexpected dst_type: {orig_dst_type}")
-        return dst_type
-
-    def translate(self, value, dst_type: Union[str, ConcreteType, Wrapper], **props):
-        """Convert a value to a new concrete type using translators"""
-        src_type = self.typeclass_of(value)
-        dst_type = self._normalize_translation_destination(dst_type, src_type)
-        translator = MultiStepTranslator.find_translation(self, src_type, dst_type)
-        if translator.unsatisfiable:
-            raise TypeError(f"Cannot convert {value} to {dst_type}")
-        return translator(value, **props)
-
-    def find_algorithm_solutions(
-        self, algo_name: str, *args, **kwargs
-    ) -> List[AlgorithmPlan]:
-        if algo_name not in self.abstract_algorithms:
-            raise ValueError(f'No abstract algorithm "{algo_name}" has been registered')
->>>>>>> 7711e7c0
 
         # Check for missing parameters in concrete signature
         missing_params = set(abst_sig.parameters) - set(conc_sig.parameters)
@@ -1452,13 +1236,7 @@
                 )
         else:
             return conc_type
-
-<<<<<<< HEAD
         sig_mod.update_annotation(conc_type, name=name, index=index)
-=======
-    def run(self, algo_name: str, *args, **kwargs):
-        args, kwargs = self._check_algorithm_signature(algo_name, *args, **kwargs)
->>>>>>> 7711e7c0
 
         return conc_type
 
