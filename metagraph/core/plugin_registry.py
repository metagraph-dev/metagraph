import inspect
from .plugin import (
    AbstractType,
    ConcreteType,
    Wrapper,
    Translator,
    AbstractAlgorithm,
    ConcreteAlgorithm,
    Compiler,
)
from collections import defaultdict
from functools import reduce
from typing import Optional, Any


class PluginRegistryError(Exception):
    pass


class PluginRegistry:
    """
    PluginRegistry for use by libraries implementing new types, translators, and algorithms for metagraph.
    Example Usage
    -------------
    # /plugins.py
    registry = metagraph.plugin_registry.PluginRegistry("my_plugin")
    def find_plugins():
<<<<<<< HEAD
        from . import graphblas,
        registry.register_from_modules(metagraph.types, metagraph.algorithms)
        registry.register_from_modules(graphblas, name="core_graphblas")
=======
        from . import my_types, my_translators, my_algorithms, my_other_algorithms
        registry.register_from_modules(my_types, my_translators, my_algorithms)
        registry.register_from_modules(my_other_algorithms, name="my_plugin_part2")
>>>>>>> 7711e7c0
        ...
        return registry.plugins
    # Add entry_points to setup.py
    setup(
        ...
        entry_points={"metagraph.plugins": ["plugins = plugins:find_plugins",]},
        ...
    )

    # /my_types.py
    from metagraph import AbstractType, Wrapper

    class MyCustomType(AbstractType):
        pass

    class MyWrapper(Wrapper, abstract=MyCustomType):
        allowed_props = {'flag'}
        def __init__(self, value, flag=True):
            self.value = value
            self.flag = flag

    # /my_translators.py
    from .my_types import MyWrapper
    from metagraph import translator
    import networkx as nx
    @translator
    def nx_to_mycustom(x: nx.Graph, **props) -> MyWrapper:
        # modify x
        return MyWrapper(x, flag=False)

    # /my_algorithms.py
    from .my_types import MyWrapper
    from metagraph import abstract_algorithm, concrete_algorithm
    import metagraph as mg

    # Create an abstract algorithm
    @abstract_algorithm('link_analysis.CustomPageRank')
    def custpr(g: Graph) -> Vector:
        pass

    @concrete_algorithm('link_analysis.CustomPageRank')
    def mycustpr(g: MyWrapper) -> mg.types.NumpyVector:
        result = ...
        return results
    """

    def __init__(self, default_name: str):
        if not default_name.isidentifier():
            raise ValueError(f"{repr(default_name)} is not a valid plugin name.")
        self.default_name = default_name
        self.plugins = {}

    def register(self, obj, name: Optional[str] = None):
        """
        Decorate classes and functions to include them in the registry
        """
        if name is None:
            name = self.default_name
        elif not name.isidentifier():
            raise ValueError(f"{repr(name)} is not a valid plugin name.")
        unknown = False

        def _add_obj(plugin_name: str, plugin_attribute_name: str, obj: Any) -> None:
            if plugin_name not in self.plugins:
                self.plugins[plugin_name] = {}
            if plugin_attribute_name not in self.plugins[plugin_name]:
                self.plugins[plugin_name][plugin_attribute_name] = set()
            self.plugins[plugin_name][plugin_attribute_name].add(obj)
            return

        if isinstance(obj, type):
            if issubclass(obj, AbstractType):
                _add_obj(name, "abstract_types", obj)
            elif issubclass(obj, ConcreteType):
                _add_obj(name, "concrete_types", obj)
            elif issubclass(obj, Wrapper):
                _add_obj(name, "wrappers", obj)
            else:
                raise PluginRegistryError(
                    f"Invalid type for plugin registry: {obj}", obj
                )
        else:
            if isinstance(obj, Translator):
                _add_obj(name, "translators", obj)
            elif isinstance(obj, AbstractAlgorithm):
                _add_obj(name, "abstract_algorithms", obj)
            elif isinstance(obj, ConcreteAlgorithm):
                _add_obj(name, "concrete_algorithms", obj)
            elif isinstance(obj, Compiler):
                _add_obj(name, "compilers", obj)
            else:
                raise PluginRegistryError(
                    f"Invalid object for plugin registry: {type(obj)}"
                )

        return obj

    def register_from_modules(self, *modules, name: Optional[str] = None, recurse=True):
        """
        Find and register all suitable objects within modules.

        This only includes objects created within a module or one of its submodules.
        Objects whose names begin with `_` are skipped.

        If ``recurse`` is True, then also recurse into any submodule we find.
        """
        if name is None:
            name = self.default_name
        elif not name.isidentifier():
            raise ValueError(f"{repr(name)} is not a valid plugin name.")
        if len(modules) == 1 and isinstance(modules[0], (list, tuple)):
            modules = modules[0]
        for module in modules:
            if not inspect.ismodule(module):
                raise TypeError(
                    f"Expected one or more modules. Got a type {type(module)} instead."
                )

        # If requested, we could break this out into a function that yields items.
        def _register_module(module, *, recurse, base_name, seen_modules):
            for key, val in vars(module).items():
                if key.startswith("_"):
                    continue
                if isinstance(val, type):
                    if (
                        issubclass(val, (Wrapper, ConcreteType, AbstractType))
                        and (
                            val.__module__ == base_name
                            or val.__module__.startswith(base_name + ".")
                        )
                        and val not in {Wrapper, ConcreteType, AbstractType}
                    ):
                        self.register(val, name)
                elif isinstance(
                    val, (Translator, ConcreteAlgorithm, AbstractAlgorithm, Compiler)
                ):
                    # if val.__wrapped__.__module__.startswith(base_name):  # maybe?
                    self.register(val, name)
                elif (
                    recurse
                    and inspect.ismodule(val)
                    and val.__name__.startswith(base_name)
                    and val not in seen_modules
                ):
                    seen_modules.add(val)
                    _register_module(
                        val,
                        recurse=recurse,
                        base_name=base_name,
                        seen_modules=seen_modules,
                    )

        seen_modules = set()
        for module in sorted(modules, key=lambda x: x.__name__.count(".")):
            seen_modules.add(module)
            _register_module(
                module,
                recurse=recurse,
                base_name=module.__name__,
                seen_modules=seen_modules,
            )<|MERGE_RESOLUTION|>--- conflicted
+++ resolved
@@ -25,15 +25,9 @@
     # /plugins.py
     registry = metagraph.plugin_registry.PluginRegistry("my_plugin")
     def find_plugins():
-<<<<<<< HEAD
-        from . import graphblas,
-        registry.register_from_modules(metagraph.types, metagraph.algorithms)
-        registry.register_from_modules(graphblas, name="core_graphblas")
-=======
         from . import my_types, my_translators, my_algorithms, my_other_algorithms
         registry.register_from_modules(my_types, my_translators, my_algorithms)
         registry.register_from_modules(my_other_algorithms, name="my_plugin_part2")
->>>>>>> 7711e7c0
         ...
         return registry.plugins
     # Add entry_points to setup.py
