from ._version import get_versions

__version__ = get_versions()["version"]
del get_versions

<<<<<<< HEAD
from . import dataobj, translator
=======
# Public API
from .core.plugin import (
    AbstractType,
    ConcreteType,
    translator,
    abstract_algorithm,
    concrete_algorithm,
)
>>>>>>> 021952ac
<|MERGE_RESOLUTION|>--- conflicted
+++ resolved
@@ -3,9 +3,6 @@
 __version__ = get_versions()["version"]
 del get_versions
 
-<<<<<<< HEAD
-from . import dataobj, translator
-=======
 # Public API
 from .core.plugin import (
     AbstractType,
@@ -14,4 +11,5 @@
     abstract_algorithm,
     concrete_algorithm,
 )
->>>>>>> 021952ac
+
+from . import dataobj, translator