from metagraph import concrete_algorithm, NodeID
from metagraph.plugins import has_scipy
from .types import ScipyEdgeSet, ScipyEdgeMap
from typing import Tuple


if has_scipy:
    import scipy.sparse as ss
    from ..numpy.types import NumpyNodeMap, NumpyVector

    @concrete_algorithm("clustering.connected_components")
    def ss_connected_components(graph: ScipyEdgeSet) -> NumpyNodeMap:
        _, node_labels = ss.csgraph.connected_components(
            graph.value, False, return_labels=True
        )
        return NumpyNodeMap(node_labels)

    @concrete_algorithm("clustering.strongly_connected_components")
    def ss_strongly_connected_components(graph: ScipyEdgeSet) -> NumpyNodeMap:
        _, node_labels = ss.csgraph.connected_components(
            graph.value, True, connection="strong", return_labels=True
        )
        return NumpyNodeMap(node_labels)

    @concrete_algorithm("traversal.all_shortest_paths")
    def ss_all_shortest_lengths(
        graph: ScipyEdgeMap,
    ) -> Tuple[ScipyEdgeMap, ScipyEdgeMap]:
        is_directed = ScipyEdgeMap.Type.compute_abstract_properties(
            graph, {"is_directed"}
        )["is_directed"]
        lengths, parents = ss.csgraph.dijkstra(
            graph.value, directed=is_directed, return_predecessors=True
        )
        lengths = ss.csr_matrix(lengths)
        parents = ss.csr_matrix(parents)
        parents = parents + 9999 * ss.eye(parents.get_shape()[0])
        parents = parents.astype(graph.value.dtype)
<<<<<<< HEAD
        return (ScipyEdgeMap(parents, graph.node_list), ScipyEdgeMap(lengths, graph.node_list))
=======
        return (ScipyEdgeMap(parents), ScipyEdgeMap(lengths))
>>>>>>> 425d0cfd

    @concrete_algorithm("cluster.triangle_count")
    def ss_triangle_count(graph: ScipyEdgeSet) -> int:
        """
        Uses the triangle counting method descripbed in
        https://www.sandia.gov/~srajama/publications/Tricount-HPEC.pdf
        """
        L = ss.tril(graph.value, k=-1).tocsr()
        U = ss.triu(graph.value, k=1).tocsc()
        return int((L @ U.T).multiply(L).sum())

    @concrete_algorithm("traversal.breadth_first_search")
    def ss_breadth_first_search(
        graph: ScipyEdgeSet, source_node: NodeID
    ) -> NumpyVector:
        is_directed = ScipyEdgeMap.Type.compute_abstract_properties(
            graph, {"is_directed"}
        )["is_directed"]
        bfs_ordered_array = ss.csgraph.breadth_first_order(
            graph.value, source_node, directed=is_directed, return_predecessors=False
        )
        return NumpyVector(bfs_ordered_array)<|MERGE_RESOLUTION|>--- conflicted
+++ resolved
@@ -36,11 +36,10 @@
         parents = ss.csr_matrix(parents)
         parents = parents + 9999 * ss.eye(parents.get_shape()[0])
         parents = parents.astype(graph.value.dtype)
-<<<<<<< HEAD
-        return (ScipyEdgeMap(parents, graph.node_list), ScipyEdgeMap(lengths, graph.node_list))
-=======
-        return (ScipyEdgeMap(parents), ScipyEdgeMap(lengths))
->>>>>>> 425d0cfd
+        return (
+            ScipyEdgeMap(parents, graph.node_list),
+            ScipyEdgeMap(lengths, graph.node_list),
+        )
 
     @concrete_algorithm("cluster.triangle_count")
     def ss_triangle_count(graph: ScipyEdgeSet) -> int:
@@ -59,7 +58,8 @@
         is_directed = ScipyEdgeMap.Type.compute_abstract_properties(
             graph, {"is_directed"}
         )["is_directed"]
-        bfs_ordered_array = ss.csgraph.breadth_first_order(
+        bfs_ordered_incides = ss.csgraph.breadth_first_order(
             graph.value, source_node, directed=is_directed, return_predecessors=False
         )
-        return NumpyVector(bfs_ordered_array)+        bfs_ordered_nodes = graph.node_list[bfs_ordered_incides]
+        return NumpyVector(bfs_ordered_nodes)