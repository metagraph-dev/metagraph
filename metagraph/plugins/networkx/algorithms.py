import metagraph as mg
from metagraph import concrete_algorithm, NodeID
from metagraph.plugins import has_networkx, has_community, has_pandas
from typing import Tuple, Iterable, Any, Callable


if has_networkx:
    import networkx as nx
    import numpy as np
    from .types import NetworkXGraph, NetworkXBipartiteGraph
    from ..python.types import PythonNodeMap, PythonNodeSet
    from ..numpy.types import NumpyVector

    @concrete_algorithm("centrality.pagerank")
    def nx_pagerank(
        graph: NetworkXGraph, damping: float, maxiter: int, tolerance: float
    ) -> PythonNodeMap:
        pagerank = nx.pagerank(
            graph.value, alpha=damping, max_iter=maxiter, tol=tolerance, weight=None
        )
        return PythonNodeMap(pagerank)

    @concrete_algorithm("centrality.katz")
    def nx_katz_centrality(
        graph: NetworkXGraph,
        attenuation_factor: float,
        immediate_neighbor_weight: float,
        maxiter: int,
        tolerance: float,
    ) -> PythonNodeMap:
        katz_centrality_scores = nx.katz_centrality(
            graph.value,
            alpha=attenuation_factor,
            beta=immediate_neighbor_weight,
            max_iter=maxiter,
            tol=tolerance,
            weight=graph.edge_weight_label,
        )
        return PythonNodeMap(katz_centrality_scores)

    @concrete_algorithm("cluster.triangle_count")
    def nx_triangle_count(graph: NetworkXGraph) -> int:
        triangles = nx.triangles(graph.value)
        # Sum up triangles from each node
        # Divide by 3 because each triangle is counted 3 times
        total_triangles = sum(triangles.values()) // 3
        return total_triangles

    @concrete_algorithm("clustering.connected_components")
    def nx_connected_components(graph: NetworkXGraph) -> PythonNodeMap:
        index_to_label = dict()
        for i, nodes in enumerate(nx.connected_components(graph.value)):
            for node in nodes:
                index_to_label[node] = i
        return PythonNodeMap(index_to_label,)

    @concrete_algorithm("clustering.strongly_connected_components")
    def nx_strongly_connected_components(graph: NetworkXGraph) -> PythonNodeMap:
        index_to_label = dict()
        for i, nodes in enumerate(nx.strongly_connected_components(graph.value)):
            for node in nodes:
                index_to_label[node] = i
        return PythonNodeMap(index_to_label,)

    @concrete_algorithm("clustering.label_propagation_community")
    def nx_label_propagation_community(graph: NetworkXGraph) -> PythonNodeMap:
        communities = nx.algorithms.community.label_propagation.label_propagation_communities(
            graph.value
        )
        index_to_label = dict()
        for label, nodes in enumerate(communities):
            for node in nodes:
                index_to_label[node] = label
        return PythonNodeMap(index_to_label,)

    @concrete_algorithm("subgraph.extract_subgraph")
    def nx_extract_subgraph(
        graph: NetworkXGraph, nodes: PythonNodeSet
    ) -> NetworkXGraph:
        subgraph = graph.value.subgraph(nodes.value)
        return NetworkXGraph(subgraph, edge_weight_label=graph.edge_weight_label)

    @concrete_algorithm("subgraph.k_core")
    def nx_k_core(graph: NetworkXGraph, k: int) -> NetworkXGraph:
        k_core_graph = nx.k_core(graph.value, k)
        return NetworkXGraph(k_core_graph, edge_weight_label=graph.edge_weight_label)

    @concrete_algorithm("traversal.bellman_ford")
    def nx_bellman_ford(
        graph: NetworkXGraph, source_node: NodeID
    ) -> Tuple[PythonNodeMap, PythonNodeMap]:
        predecessors_map, distance_map = nx.bellman_ford_predecessor_and_distance(
            graph.value, source_node
        )
        single_parent_map = {
            child: parents[0] if len(parents) > 0 else source_node
            for child, parents in predecessors_map.items()
        }
        return (
            PythonNodeMap(single_parent_map,),
            PythonNodeMap(distance_map,),
        )

    @concrete_algorithm("traversal.dijkstra")
    def nx_dijkstra(
        graph: NetworkXGraph, source_node: NodeID  # , max_path_length: float
    ) -> Tuple[PythonNodeMap, PythonNodeMap]:
        predecessors_map, distance_map = nx.dijkstra_predecessor_and_distance(
            graph.value, source_node,  # cutoff=max_path_length,
        )
        single_parent_map = {
            child: parents[0] if len(parents) > 0 else source_node
            for child, parents in predecessors_map.items()
        }
        return (
            PythonNodeMap(single_parent_map,),
            PythonNodeMap(distance_map,),
        )

    @concrete_algorithm("centrality.betweenness")
    def nx_betweenness_centrality(
        graph: NetworkXGraph,
        nodes: mg.Optional[PythonNodeSet],
        normalize: bool,
        # include_endpoints: bool,
    ) -> PythonNodeMap:
        if nodes is None:
<<<<<<< HEAD
            nodes = set(graph.value.nodes())
        else:
            nodes = nodes.value
        node_to_score_map = nx.betweenness_centrality_subset(
            graph.value,
            sources=nodes,
            targets=nodes,
=======
            sources = targets = graph.value.nodes
        else:
            sources = targets = nodes.value
        node_to_score_map = nx.betweenness_centrality_subset(
            graph.value,
            sources=sources,
            targets=targets,
>>>>>>> e678c42a
            normalized=normalize,
            weight=graph.edge_weight_label,
            # endpoints=include_endpoints,
        )
        return PythonNodeMap(node_to_score_map,)

    @concrete_algorithm("traversal.bfs_iter")
    def nx_breadth_first_search(
        graph: NetworkXGraph, source_node: NodeID, depth_limit: int
    ) -> NumpyVector:
        bfs_ordered_node_array = np.array(
            nx.breadth_first_search.bfs_tree(graph.value, source_node)
        )
        return NumpyVector(bfs_ordered_node_array)

    @concrete_algorithm("bipartite.graph_projection")
    def nx_graph_projection(
        bgraph: NetworkXBipartiteGraph, nodes_retained: int
    ) -> NetworkXGraph:
        g_proj = nx.projected_graph(bgraph.value, bgraph.nodes[nodes_retained])
        return NetworkXGraph(
            g_proj,
            node_weight_label=bgraph.node_weight_label,
            edge_weight_label=bgraph.edge_weight_label,
        )

    @concrete_algorithm("util.graph.aggregate_edges")
    def nx_graph_aggregate_edges(
        graph: NetworkXGraph,
        func: Callable[[Any, Any], Any],
        initial_value: Any,
        in_edges: bool,
        out_edges: bool,
    ) -> PythonNodeMap:
        result_dict = {node: initial_value for node in graph.value.nodes}
        if in_edges or out_edges:
            if in_edges != out_edges:
                is_directed = NetworkXGraph.Type.compute_abstract_properties(
                    graph, {"is_directed"}
                )["is_directed"]
                if not is_directed:
                    in_edges = out_edges = True
            for start_node, end_node, weight in graph.value.edges.data(
                graph.edge_weight_label
            ):
                if out_edges:
                    result_dict[start_node] = func(weight, result_dict[start_node])
                if in_edges:
                    result_dict[end_node] = func(weight, result_dict[end_node])
        return PythonNodeMap(result_dict)

    @concrete_algorithm("util.graph.filter_edges")
    def nx_graph_filter_edges(
        graph: NetworkXGraph, func: Callable[[Any], bool]
    ) -> NetworkXGraph:
        result_nx_graph = type(graph.value)()
        result_nx_graph.add_nodes_from(graph.value.nodes.data())
        ebunch = filter(
            lambda uvw_triple: func(uvw_triple[-1]),
            graph.value.edges.data(data=graph.edge_weight_label),
        )
        result_nx_graph.add_weighted_edges_from(ebunch, weight=graph.edge_weight_label)
        return NetworkXGraph(
            result_nx_graph,
            node_weight_label=graph.node_weight_label,
            edge_weight_label=graph.edge_weight_label,
        )

    @concrete_algorithm("util.graph.assign_uniform_weight")
    def nx_graph_assign_uniform_weight(
        graph: NetworkXGraph, weight: Any
    ) -> NetworkXGraph:
        result_nx_graph = graph.value.copy()
        for _, _, edge_attributes in result_nx_graph.edges.data():
            edge_attributes[graph.edge_weight_label] = weight
        return NetworkXGraph(
            result_nx_graph, graph.node_weight_label, graph.edge_weight_label
        )


if has_networkx and has_community:
    import community as community_louvain
    from .types import NetworkXGraph
    from ..python.types import PythonNodeMap

    @concrete_algorithm("clustering.louvain_community")
    def nx_louvain_community(graph: NetworkXGraph) -> Tuple[PythonNodeMap, float]:
        index_to_label = community_louvain.best_partition(graph.value)
        modularity_score = community_louvain.modularity(index_to_label, graph.value)
        return (
            PythonNodeMap(index_to_label,),
            modularity_score,
        )


if has_networkx and has_pandas:
    from ..pandas.types import PandasEdgeSet, PandasEdgeMap
    from ..python.types import PythonNodeMap, PythonNodeSet

    @concrete_algorithm("util.graph.build")
    def nx_graph_build_from_pandas(
        edges: mg.Union[PandasEdgeSet, PandasEdgeMap],
        nodes: mg.Optional[mg.Union[PythonNodeSet, PythonNodeMap]],
    ) -> NetworkXGraph:
        g = nx.DiGraph() if edges.is_directed else nx.Graph()
        if nodes is not None:
            if type(nodes) is PythonNodeMap:
                g.add_nodes_from((n, {"weight": v}) for n, v in nodes.value.items())
            else:
                g.add_nodes_from(nodes.value)
        if type(edges) is PandasEdgeMap:
            df = edges.value[[edges.src_label, edges.dst_label, edges.weight_label]]
            g.add_weighted_edges_from(df.itertuples(index=False, name="WeightedEdge"))
        else:
            df = edges.value[[edges.src_label, edges.dst_label]]
            g.add_edges_from(df.itertuples(index=False, name="Edge"))
        return NetworkXGraph(g)<|MERGE_RESOLUTION|>--- conflicted
+++ resolved
@@ -125,15 +125,6 @@
         # include_endpoints: bool,
     ) -> PythonNodeMap:
         if nodes is None:
-<<<<<<< HEAD
-            nodes = set(graph.value.nodes())
-        else:
-            nodes = nodes.value
-        node_to_score_map = nx.betweenness_centrality_subset(
-            graph.value,
-            sources=nodes,
-            targets=nodes,
-=======
             sources = targets = graph.value.nodes
         else:
             sources = targets = nodes.value
@@ -141,7 +132,6 @@
             graph.value,
             sources=sources,
             targets=targets,
->>>>>>> e678c42a
             normalized=normalize,
             weight=graph.edge_weight_label,
             # endpoints=include_endpoints,
